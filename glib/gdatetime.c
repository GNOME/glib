/* gdatetime.c
 *
 * Copyright (C) 2009-2010 Christian Hergert <chris@dronelabs.com>
 * Copyright (C) 2010 Thiago Santos <thiago.sousa.santos@collabora.co.uk>
 * Copyright (C) 2010 Emmanuele Bassi <ebassi@linux.intel.com>
 * Copyright © 2010 Codethink Limited
 *
 * This library is free software; you can redistribute it and/or modify
 * it under the terms of the GNU Lesser General Public License as
 * published by the Free Software Foundation; either version 2.1 of the
 * licence, or (at your option) any later version.
 *
 * This is distributed in the hope that it will be useful, but WITHOUT
 * ANY WARRANTY; without even the implied warranty of MERCHANTABILITY or
 * FITNESS FOR A PARTICULAR PURPOSE.  See the GNU Lesser General Public
 * License for more details.
 *
 * You should have received a copy of the GNU Lesser General Public License
 * along with this library; if not, see <http://www.gnu.org/licenses/>.
 *
 * Authors: Christian Hergert <chris@dronelabs.com>
 *          Thiago Santos <thiago.sousa.santos@collabora.co.uk>
 *          Emmanuele Bassi <ebassi@linux.intel.com>
 *          Ryan Lortie <desrt@desrt.ca>
 *          Robert Ancell <robert.ancell@canonical.com>
 */

/* Algorithms within this file are based on the Calendar FAQ by
 * Claus Tondering.  It can be found at
 * http://www.tondering.dk/claus/cal/calendar29.txt
 *
 * Copyright and disclaimer
 * ------------------------
 *   This document is Copyright (C) 2008 by Claus Tondering.
 *   E-mail: claus@tondering.dk. (Please include the word
 *   "calendar" in the subject line.)
 *   The document may be freely distributed, provided this
 *   copyright notice is included and no money is charged for
 *   the document.
 *
 *   This document is provided "as is". No warranties are made as
 *   to its correctness.
 */

/* Prologue {{{1 */

#include "config.h"

/* langinfo.h in glibc 2.27 defines ALTMON_* only if _GNU_SOURCE is defined.  */
#ifndef _GNU_SOURCE
#define _GNU_SOURCE 1
#endif

#include <stdlib.h>
#include <string.h>

#ifdef HAVE_LANGINFO_TIME
#include <langinfo.h>
#endif

#include "gdatetime.h"

#include "gslice.h"
#include "gatomic.h"
#include "gcharset.h"
#include "gconvert.h"
#include "gfileutils.h"
#include "ghash.h"
#include "gmain.h"
#include "gmappedfile.h"
#include "gstrfuncs.h"
#include "gtestutils.h"
#include "gthread.h"
#include "gtimezone.h"

#include "glibintl.h"

#ifndef G_OS_WIN32
#include <sys/time.h>
#include <time.h>
#endif /* !G_OS_WIN32 */

/**
 * SECTION:date-time
 * @title: GDateTime
 * @short_description: a structure representing Date and Time
 * @see_also: #GTimeZone
 *
 * #GDateTime is a structure that combines a Gregorian date and time
 * into a single structure.  It provides many conversion and methods to
 * manipulate dates and times.  Time precision is provided down to
 * microseconds and the time can range (proleptically) from 0001-01-01
 * 00:00:00 to 9999-12-31 23:59:59.999999.  #GDateTime follows POSIX
 * time in the sense that it is oblivious to leap seconds.
 *
 * #GDateTime is an immutable object; once it has been created it cannot
 * be modified further.  All modifiers will create a new #GDateTime.
 * Nearly all such functions can fail due to the date or time going out
 * of range, in which case %NULL will be returned.
 *
 * #GDateTime is reference counted: the reference count is increased by calling
 * g_date_time_ref() and decreased by calling g_date_time_unref(). When the
 * reference count drops to 0, the resources allocated by the #GDateTime
 * structure are released.
 *
 * Many parts of the API may produce non-obvious results.  As an
 * example, adding two months to January 31st will yield March 31st
 * whereas adding one month and then one month again will yield either
 * March 28th or March 29th.  Also note that adding 24 hours is not
 * always the same as adding one day (since days containing daylight
 * savings time transitions are either 23 or 25 hours in length).
 *
 * #GDateTime is available since GLib 2.26.
 */

struct _GDateTime
{
  /* Microsecond timekeeping within Day */
  guint64 usec;

  /* TimeZone information */
  GTimeZone *tz;
  gint interval;

  /* 1 is 0001-01-01 in Proleptic Gregorian */
  gint32 days;

  volatile gint ref_count;
};

/* Time conversion {{{1 */

#define UNIX_EPOCH_START     719163
#define INSTANT_TO_UNIX(instant) \
  ((instant)/USEC_PER_SECOND - UNIX_EPOCH_START * SEC_PER_DAY)
#define UNIX_TO_INSTANT(unix) \
  (((gint64) (unix) + UNIX_EPOCH_START * SEC_PER_DAY) * USEC_PER_SECOND)
#define UNIX_TO_INSTANT_IS_VALID(unix) \
  ((gint64) (unix) <= INSTANT_TO_UNIX (G_MAXINT64))

#define DAYS_IN_4YEARS    1461    /* days in 4 years */
#define DAYS_IN_100YEARS  36524   /* days in 100 years */
#define DAYS_IN_400YEARS  146097  /* days in 400 years  */

#define USEC_PER_SECOND      (G_GINT64_CONSTANT (1000000))
#define USEC_PER_MINUTE      (G_GINT64_CONSTANT (60000000))
#define USEC_PER_HOUR        (G_GINT64_CONSTANT (3600000000))
#define USEC_PER_MILLISECOND (G_GINT64_CONSTANT (1000))
#define USEC_PER_DAY         (G_GINT64_CONSTANT (86400000000))
#define SEC_PER_DAY          (G_GINT64_CONSTANT (86400))

#define SECS_PER_MINUTE (60)
#define SECS_PER_HOUR   (60 * SECS_PER_MINUTE)
#define SECS_PER_DAY    (24 * SECS_PER_HOUR)
#define SECS_PER_YEAR   (365 * SECS_PER_DAY)
#define SECS_PER_JULIAN (DAYS_PER_PERIOD * SECS_PER_DAY)

#define GREGORIAN_LEAP(y)    ((((y) % 4) == 0) && (!((((y) % 100) == 0) && (((y) % 400) != 0))))
#define JULIAN_YEAR(d)       ((d)->julian / 365.25)
#define DAYS_PER_PERIOD      (G_GINT64_CONSTANT (2914695))

static const guint16 days_in_months[2][13] =
{
  { 0, 31, 28, 31, 30, 31, 30, 31, 31, 30, 31, 30, 31 },
  { 0, 31, 29, 31, 30, 31, 30, 31, 31, 30, 31, 30, 31 }
};

static const guint16 days_in_year[2][13] =
{
  {  0, 31, 59, 90, 120, 151, 181, 212, 243, 273, 304, 334, 365 },
  {  0, 31, 60, 91, 121, 152, 182, 213, 244, 274, 305, 335, 366 }
};

#ifdef HAVE_LANGINFO_TIME

#define GET_AMPM(d) ((g_date_time_get_hour (d) < 12) ? \
                     nl_langinfo (AM_STR) : \
                     nl_langinfo (PM_STR))
#define GET_AMPM_IS_LOCALE TRUE

#define PREFERRED_DATE_TIME_FMT nl_langinfo (D_T_FMT)
#define PREFERRED_DATE_FMT nl_langinfo (D_FMT)
#define PREFERRED_TIME_FMT nl_langinfo (T_FMT)
#define PREFERRED_12HR_TIME_FMT nl_langinfo (T_FMT_AMPM)

static const gint weekday_item[2][7] =
{
  { ABDAY_2, ABDAY_3, ABDAY_4, ABDAY_5, ABDAY_6, ABDAY_7, ABDAY_1 },
  { DAY_2, DAY_3, DAY_4, DAY_5, DAY_6, DAY_7, DAY_1 }
};

static const gint month_item[2][12] =
{
  { ABMON_1, ABMON_2, ABMON_3, ABMON_4, ABMON_5, ABMON_6, ABMON_7, ABMON_8, ABMON_9, ABMON_10, ABMON_11, ABMON_12 },
  { MON_1, MON_2, MON_3, MON_4, MON_5, MON_6, MON_7, MON_8, MON_9, MON_10, MON_11, MON_12 },
};

#define WEEKDAY_ABBR(d) nl_langinfo (weekday_item[0][g_date_time_get_day_of_week (d) - 1])
#define WEEKDAY_ABBR_IS_LOCALE TRUE
#define WEEKDAY_FULL(d) nl_langinfo (weekday_item[1][g_date_time_get_day_of_week (d) - 1])
#define WEEKDAY_FULL_IS_LOCALE TRUE
#define MONTH_ABBR(d) nl_langinfo (month_item[0][g_date_time_get_month (d) - 1])
#define MONTH_ABBR_IS_LOCALE TRUE
#define MONTH_FULL(d) nl_langinfo (month_item[1][g_date_time_get_month (d) - 1])
#define MONTH_FULL_IS_LOCALE TRUE

#else

#define GET_AMPM(d)          (get_fallback_ampm (g_date_time_get_hour (d)))
#define GET_AMPM_IS_LOCALE   FALSE

/* Translators: this is the preferred format for expressing the date and the time */
#define PREFERRED_DATE_TIME_FMT C_("GDateTime", "%a %b %e %H:%M:%S %Y")

/* Translators: this is the preferred format for expressing the date */
#define PREFERRED_DATE_FMT C_("GDateTime", "%m/%d/%y")

/* Translators: this is the preferred format for expressing the time */
#define PREFERRED_TIME_FMT C_("GDateTime", "%H:%M:%S")

/* Translators: this is the preferred format for expressing 12 hour time */
#define PREFERRED_12HR_TIME_FMT C_("GDateTime", "%I:%M:%S %p")

#define WEEKDAY_ABBR(d)       (get_weekday_name_abbr (g_date_time_get_day_of_week (d)))
#define WEEKDAY_ABBR_IS_LOCALE FALSE
#define WEEKDAY_FULL(d)       (get_weekday_name (g_date_time_get_day_of_week (d)))
#define WEEKDAY_FULL_IS_LOCALE FALSE
/* We don't yet know if nl_langinfo (MON_n) returns standalone or complete-date
 * format forms but if nl_langinfo (ALTMON_n) is not supported then we will
 * have to use MONTH_FULL as standalone.  The same if nl_langinfo () does not
 * exist at all.  MONTH_ABBR is similar: if nl_langinfo (_NL_ABALTMON_n) is not
 * supported then we will use MONTH_ABBR as standalone.
 */
#define MONTH_ABBR(d)         (get_month_name_abbr_standalone (g_date_time_get_month (d)))
#define MONTH_ABBR_IS_LOCALE  FALSE
#define MONTH_FULL(d)         (get_month_name_standalone (g_date_time_get_month (d)))
#define MONTH_FULL_IS_LOCALE  FALSE

static const gchar *
get_month_name_standalone (gint month)
{
  switch (month)
    {
    case 1:
      /* Translators: Some languages (Baltic, Slavic, Greek, and some more)
       * need different grammatical forms of month names depending on whether
       * they are standalone or in a complete date context, with the day
       * number.  Some other languages may prefer starting with uppercase when
       * they are standalone and with lowercase when they are in a complete
       * date context.  Here are full month names in a form appropriate when
       * they are used standalone.  If your system is Linux with the glibc
       * version 2.27 (released Feb 1, 2018) or newer or if it is from the BSD
       * family (which includes OS X) then you can refer to the date command
       * line utility and see what the command `date +%OB' produces.  Also in
       * the latest Linux the command `locale alt_mon' in your native locale
       * produces a complete list of month names almost ready to copy and
       * paste here.  Note that in most of the languages (western European,
       * non-European) there is no difference between the standalone and
       * complete date form.
       */
      return C_("full month name", "January");
    case 2:
      return C_("full month name", "February");
    case 3:
      return C_("full month name", "March");
    case 4:
      return C_("full month name", "April");
    case 5:
      return C_("full month name", "May");
    case 6:
      return C_("full month name", "June");
    case 7:
      return C_("full month name", "July");
    case 8:
      return C_("full month name", "August");
    case 9:
      return C_("full month name", "September");
    case 10:
      return C_("full month name", "October");
    case 11:
      return C_("full month name", "November");
    case 12:
      return C_("full month name", "December");

    default:
      g_warning ("Invalid month number %d", month);
    }

  return NULL;
}

static const gchar *
get_month_name_abbr_standalone (gint month)
{
  switch (month)
    {
    case 1:
      /* Translators: Some languages need different grammatical forms of
       * month names depending on whether they are standalone or in a complete
       * date context, with the day number.  Some may prefer starting with
       * uppercase when they are standalone and with lowercase when they are
       * in a full date context.  However, as these names are abbreviated
       * the grammatical difference is visible probably only in Belarusian
       * and Russian.  In other languages there is no difference between
       * the standalone and complete date form when they are abbreviated.
       * If your system is Linux with the glibc version 2.27 (released
       * Feb 1, 2018) or newer then you can refer to the date command line
       * utility and see what the command `date +%Ob' produces.  Also in
       * the latest Linux the command `locale ab_alt_mon' in your native
       * locale produces a complete list of month names almost ready to copy
       * and paste here.  Note that this feature is not yet supported by any
       * other platform.  Here are abbreviated month names in a form
       * appropriate when they are used standalone.
       */
      return C_("abbreviated month name", "Jan");
    case 2:
      return C_("abbreviated month name", "Feb");
    case 3:
      return C_("abbreviated month name", "Mar");
    case 4:
      return C_("abbreviated month name", "Apr");
    case 5:
      return C_("abbreviated month name", "May");
    case 6:
      return C_("abbreviated month name", "Jun");
    case 7:
      return C_("abbreviated month name", "Jul");
    case 8:
      return C_("abbreviated month name", "Aug");
    case 9:
      return C_("abbreviated month name", "Sep");
    case 10:
      return C_("abbreviated month name", "Oct");
    case 11:
      return C_("abbreviated month name", "Nov");
    case 12:
      return C_("abbreviated month name", "Dec");

    default:
      g_warning ("Invalid month number %d", month);
    }

  return NULL;
}

static const gchar *
get_weekday_name (gint day)
{
  switch (day)
    {
    case 1:
      return C_("full weekday name", "Monday");
    case 2:
      return C_("full weekday name", "Tuesday");
    case 3:
      return C_("full weekday name", "Wednesday");
    case 4:
      return C_("full weekday name", "Thursday");
    case 5:
      return C_("full weekday name", "Friday");
    case 6:
      return C_("full weekday name", "Saturday");
    case 7:
      return C_("full weekday name", "Sunday");

    default:
      g_warning ("Invalid week day number %d", day);
    }

  return NULL;
}

static const gchar *
get_weekday_name_abbr (gint day)
{
  switch (day)
    {
    case 1:
      return C_("abbreviated weekday name", "Mon");
    case 2:
      return C_("abbreviated weekday name", "Tue");
    case 3:
      return C_("abbreviated weekday name", "Wed");
    case 4:
      return C_("abbreviated weekday name", "Thu");
    case 5:
      return C_("abbreviated weekday name", "Fri");
    case 6:
      return C_("abbreviated weekday name", "Sat");
    case 7:
      return C_("abbreviated weekday name", "Sun");

    default:
      g_warning ("Invalid week day number %d", day);
    }

  return NULL;
}

#endif  /* HAVE_LANGINFO_TIME */

#ifdef HAVE_LANGINFO_ALTMON

/* If nl_langinfo () supports ALTMON_n then MON_n returns full date format
 * forms and ALTMON_n returns standalone forms.
 */

#define MONTH_FULL_WITH_DAY(d) MONTH_FULL(d)
#define MONTH_FULL_WITH_DAY_IS_LOCALE MONTH_FULL_IS_LOCALE

static const gint alt_month_item[12] =
{
  ALTMON_1, ALTMON_2, ALTMON_3, ALTMON_4, ALTMON_5, ALTMON_6,
  ALTMON_7, ALTMON_8, ALTMON_9, ALTMON_10, ALTMON_11, ALTMON_12
};

#define MONTH_FULL_STANDALONE(d) nl_langinfo (alt_month_item[g_date_time_get_month (d) - 1])
#define MONTH_FULL_STANDALONE_IS_LOCALE TRUE

#else

/* If nl_langinfo () does not support ALTMON_n then either MON_n returns
 * standalone forms or nl_langinfo (MON_n) does not work so we have defined
 * it as standalone form.
 */

#define MONTH_FULL_STANDALONE(d) MONTH_FULL(d)
#define MONTH_FULL_STANDALONE_IS_LOCALE MONTH_FULL_IS_LOCALE
#define MONTH_FULL_WITH_DAY(d) (get_month_name_with_day (g_date_time_get_month (d)))
#define MONTH_FULL_WITH_DAY_IS_LOCALE FALSE

static const gchar *
get_month_name_with_day (gint month)
{
  switch (month)
    {
    case 1:
      /* Translators: Some languages need different grammatical forms of
       * month names depending on whether they are standalone or in a full
       * date context, with the day number.  Some may prefer starting with
       * uppercase when they are standalone and with lowercase when they are
       * in a full date context.  Here are full month names in a form
       * appropriate when they are used in a full date context, with the
       * day number.  If your system is Linux with the glibc version 2.27
       * (released Feb 1, 2018) or newer or if it is from the BSD family
       * (which includes OS X) then you can refer to the date command line
       * utility and see what the command `date +%B' produces.  Also in
       * the latest Linux the command `locale mon' in your native locale
       * produces a complete list of month names almost ready to copy and
       * paste here.  In older Linux systems due to a bug the result is
       * incorrect in some languages.  Note that in most of the languages
       * (western European, non-European) there is no difference between the
       * standalone and complete date form.
       */
      return C_("full month name with day", "January");
    case 2:
      return C_("full month name with day", "February");
    case 3:
      return C_("full month name with day", "March");
    case 4:
      return C_("full month name with day", "April");
    case 5:
      return C_("full month name with day", "May");
    case 6:
      return C_("full month name with day", "June");
    case 7:
      return C_("full month name with day", "July");
    case 8:
      return C_("full month name with day", "August");
    case 9:
      return C_("full month name with day", "September");
    case 10:
      return C_("full month name with day", "October");
    case 11:
      return C_("full month name with day", "November");
    case 12:
      return C_("full month name with day", "December");

    default:
      g_warning ("Invalid month number %d", month);
    }

  return NULL;
}

#endif  /* HAVE_LANGINFO_ALTMON */

#ifdef HAVE_LANGINFO_ABALTMON

/* If nl_langinfo () supports _NL_ABALTMON_n then ABMON_n returns full
 * date format forms and _NL_ABALTMON_n returns standalone forms.
 */

#define MONTH_ABBR_WITH_DAY(d) MONTH_ABBR(d)
#define MONTH_ABBR_WITH_DAY_IS_LOCALE MONTH_ABBR_IS_LOCALE

static const gint ab_alt_month_item[12] =
{
  _NL_ABALTMON_1, _NL_ABALTMON_2, _NL_ABALTMON_3, _NL_ABALTMON_4,
  _NL_ABALTMON_5, _NL_ABALTMON_6, _NL_ABALTMON_7, _NL_ABALTMON_8,
  _NL_ABALTMON_9, _NL_ABALTMON_10, _NL_ABALTMON_11, _NL_ABALTMON_12
};

#define MONTH_ABBR_STANDALONE(d) nl_langinfo (ab_alt_month_item[g_date_time_get_month (d) - 1])
#define MONTH_ABBR_STANDALONE_IS_LOCALE TRUE

#else

/* If nl_langinfo () does not support _NL_ABALTMON_n then either ABMON_n
 * returns standalone forms or nl_langinfo (ABMON_n) does not work so we
 * have defined it as standalone form. Now it's time to swap.
 */

#define MONTH_ABBR_STANDALONE(d) MONTH_ABBR(d)
#define MONTH_ABBR_STANDALONE_IS_LOCALE MONTH_ABBR_IS_LOCALE
#define MONTH_ABBR_WITH_DAY(d) (get_month_name_abbr_with_day (g_date_time_get_month (d)))
#define MONTH_ABBR_WITH_DAY_IS_LOCALE FALSE

static const gchar *
get_month_name_abbr_with_day (gint month)
{
  switch (month)
    {
    case 1:
      /* Translators: Some languages need different grammatical forms of
       * month names depending on whether they are standalone or in a full
       * date context, with the day number.  Some may prefer starting with
       * uppercase when they are standalone and with lowercase when they are
       * in a full date context.  Here are abbreviated month names in a form
       * appropriate when they are used in a full date context, with the
       * day number.  However, as these names are abbreviated the grammatical
       * difference is visible probably only in Belarusian and Russian.
       * In other languages there is no difference between the standalone
       * and complete date form when they are abbreviated.  If your system
       * is Linux with the glibc version 2.27 (released Feb 1, 2018) or newer
       * then you can refer to the date command line utility and see what the
       * command `date +%b' produces.  Also in the latest Linux the command
       * `locale abmon' in your native locale produces a complete list of
       * month names almost ready to copy and paste here.  In other systems
       * due to a bug the result is incorrect in some languages.
       */
      return C_("abbreviated month name with day", "Jan");
    case 2:
      return C_("abbreviated month name with day", "Feb");
    case 3:
      return C_("abbreviated month name with day", "Mar");
    case 4:
      return C_("abbreviated month name with day", "Apr");
    case 5:
      return C_("abbreviated month name with day", "May");
    case 6:
      return C_("abbreviated month name with day", "Jun");
    case 7:
      return C_("abbreviated month name with day", "Jul");
    case 8:
      return C_("abbreviated month name with day", "Aug");
    case 9:
      return C_("abbreviated month name with day", "Sep");
    case 10:
      return C_("abbreviated month name with day", "Oct");
    case 11:
      return C_("abbreviated month name with day", "Nov");
    case 12:
      return C_("abbreviated month name with day", "Dec");

    default:
      g_warning ("Invalid month number %d", month);
    }

  return NULL;
}

#endif  /* HAVE_LANGINFO_ABALTMON */

/* Format AM/PM indicator if the locale does not have a localized version. */
static const gchar *
get_fallback_ampm (gint hour)
{
  if (hour < 12)
    /* Translators: 'before midday' indicator */
    return C_("GDateTime", "AM");
  else
    /* Translators: 'after midday' indicator */
    return C_("GDateTime", "PM");
}

static inline gint
ymd_to_days (gint year,
             gint month,
             gint day)
{
  gint64 days;

  days = (year - 1) * 365 + ((year - 1) / 4) - ((year - 1) / 100)
      + ((year - 1) / 400);

  days += days_in_year[0][month - 1];
  if (GREGORIAN_LEAP (year) && month > 2)
    day++;

  days += day;

  return days;
}

static void
g_date_time_get_week_number (GDateTime *datetime,
                             gint      *week_number,
                             gint      *day_of_week,
                             gint      *day_of_year)
{
  gint a, b, c, d, e, f, g, n, s, month, day, year;

  g_date_time_get_ymd (datetime, &year, &month, &day);

  if (month <= 2)
    {
      a = g_date_time_get_year (datetime) - 1;
      b = (a / 4) - (a / 100) + (a / 400);
      c = ((a - 1) / 4) - ((a - 1) / 100) + ((a - 1) / 400);
      s = b - c;
      e = 0;
      f = day - 1 + (31 * (month - 1));
    }
  else
    {
      a = year;
      b = (a / 4) - (a / 100) + (a / 400);
      c = ((a - 1) / 4) - ((a - 1) / 100) + ((a - 1) / 400);
      s = b - c;
      e = s + 1;
      f = day + (((153 * (month - 3)) + 2) / 5) + 58 + s;
    }

  g = (a + b) % 7;
  d = (f + g - e) % 7;
  n = f + 3 - d;

  if (week_number)
    {
      if (n < 0)
        *week_number = 53 - ((g - s) / 5);
      else if (n > 364 + s)
        *week_number = 1;
      else
        *week_number = (n / 7) + 1;
    }

  if (day_of_week)
    *day_of_week = d + 1;

  if (day_of_year)
    *day_of_year = f + 1;
}

/* Lifecycle {{{1 */

static GDateTime *
g_date_time_alloc (GTimeZone *tz)
{
  GDateTime *datetime;

  datetime = g_slice_new0 (GDateTime);
  datetime->tz = g_time_zone_ref (tz);
  datetime->ref_count = 1;

  return datetime;
}

/**
 * g_date_time_ref:
 * @datetime: a #GDateTime
 *
 * Atomically increments the reference count of @datetime by one.
 *
 * Returns: the #GDateTime with the reference count increased
 *
 * Since: 2.26
 */
GDateTime *
g_date_time_ref (GDateTime *datetime)
{
  g_return_val_if_fail (datetime != NULL, NULL);
  g_return_val_if_fail (datetime->ref_count > 0, NULL);

  g_atomic_int_inc (&datetime->ref_count);

  return datetime;
}

/**
 * g_date_time_unref:
 * @datetime: a #GDateTime
 *
 * Atomically decrements the reference count of @datetime by one.
 *
 * When the reference count reaches zero, the resources allocated by
 * @datetime are freed
 *
 * Since: 2.26
 */
void
g_date_time_unref (GDateTime *datetime)
{
  g_return_if_fail (datetime != NULL);
  g_return_if_fail (datetime->ref_count > 0);

  if (g_atomic_int_dec_and_test (&datetime->ref_count))
    {
      g_time_zone_unref (datetime->tz);
      g_slice_free (GDateTime, datetime);
    }
}

/**
 * g_date_time_copy:
 * @datetime: a #GDateTime
 *
 * Create a copy of @datetime. 
 * 
 * Returns: (transfer full): A new instance of #GDateTime or %NULL. 
 * The returned copy should be freed using g_date_time_unref()
 */
GDateTime *
g_date_time_copy (GDateTime *datetime)
{
	g_return_val_if_fail(datetime != NULL, NULL);

	GTimeZone *tz;

<<<<<<< HEAD
	tz = g_time_zone_new (g_date_time_get_timezone_abbreviation (datetime));

	return g_date_time_new (tz,
													g_date_time_get_year (datetime),
													g_date_time_get_month (datetime),
													g_date_time_get_day_of_month (datetime),
													g_date_time_get_hour (datetime),
													g_date_time_get_minute (datetime),
													g_date_time_get_seconds (datetime));
=======
	tz = g_time_zone_new (g_date_time_get_timezone_abbreviation (ts));

	return g_date_time_new (tz,
													g_date_time_get_year (ts),
													g_date_time_get_month (ts),
													g_date_time_get_day_of_month (ts),
													g_date_time_get_hour (ts),
													g_date_time_get_minute (ts),
													g_date_time_get_seconds (ts));
>>>>>>> cc10024c
}
/* Internal state transformers {{{1 */
/*< internal >
 * g_date_time_to_instant:
 * @datetime: a #GDateTime
 *
 * Convert a @datetime into an instant.
 *
 * An instant is a number that uniquely describes a particular
 * microsecond in time, taking time zone considerations into account.
 * (ie: "03:00 -0400" is the same instant as "02:00 -0500").
 *
 * An instant is always positive but we use a signed return value to
 * avoid troubles with C.
 */
static gint64
g_date_time_to_instant (GDateTime *datetime)
{
  gint64 offset;

  offset = g_time_zone_get_offset (datetime->tz, datetime->interval);
  offset *= USEC_PER_SECOND;

  return datetime->days * USEC_PER_DAY + datetime->usec - offset;
}

/*< internal >
 * g_date_time_from_instant:
 * @tz: a #GTimeZone
 * @instant: a instant in time
 *
 * Creates a #GDateTime from a time zone and an instant.
 *
 * This might fail if the time ends up being out of range.
 */
static GDateTime *
g_date_time_from_instant (GTimeZone *tz,
                          gint64     instant)
{
  GDateTime *datetime;
  gint64 offset;

  if (instant < 0 || instant > G_GINT64_CONSTANT (1000000000000000000))
    return NULL;

  datetime = g_date_time_alloc (tz);
  datetime->interval = g_time_zone_find_interval (tz,
                                                  G_TIME_TYPE_UNIVERSAL,
                                                  INSTANT_TO_UNIX (instant));
  offset = g_time_zone_get_offset (datetime->tz, datetime->interval);
  offset *= USEC_PER_SECOND;

  instant += offset;

  datetime->days = instant / USEC_PER_DAY;
  datetime->usec = instant % USEC_PER_DAY;

  if (datetime->days < 1 || 3652059 < datetime->days)
    {
      g_date_time_unref (datetime);
      datetime = NULL;
    }

  return datetime;
}


/*< internal >
 * g_date_time_deal_with_date_change:
 * @datetime: a #GDateTime
 *
 * This function should be called whenever the date changes by adding
 * days, months or years.  It does three things.
 *
 * First, we ensure that the date falls between 0001-01-01 and
 * 9999-12-31 and return %FALSE if it does not.
 *
 * Next we update the ->interval field.
 *
 * Finally, we ensure that the resulting date and time pair exists (by
 * ensuring that our time zone has an interval containing it) and
 * adjusting as required.  For example, if we have the time 02:30:00 on
 * March 13 2010 in Toronto and we add 1 day to it, we would end up with
 * 2:30am on March 14th, which doesn't exist.  In that case, we bump the
 * time up to 3:00am.
 */
static gboolean
g_date_time_deal_with_date_change (GDateTime *datetime)
{
  GTimeType was_dst;
  gint64 full_time;
  gint64 usec;

  if (datetime->days < 1 || datetime->days > 3652059)
    return FALSE;

  was_dst = g_time_zone_is_dst (datetime->tz, datetime->interval);

  full_time = datetime->days * USEC_PER_DAY + datetime->usec;


  usec = full_time % USEC_PER_SECOND;
  full_time /= USEC_PER_SECOND;
  full_time -= UNIX_EPOCH_START * SEC_PER_DAY;

  datetime->interval = g_time_zone_adjust_time (datetime->tz,
                                                was_dst,
                                                &full_time);
  full_time += UNIX_EPOCH_START * SEC_PER_DAY;
  full_time *= USEC_PER_SECOND;
  full_time += usec;

  datetime->days = full_time / USEC_PER_DAY;
  datetime->usec = full_time % USEC_PER_DAY;

  /* maybe daylight time caused us to shift to a different day,
   * but it definitely didn't push us into a different year */
  return TRUE;
}

static GDateTime *
g_date_time_replace_days (GDateTime *datetime,
                          gint       days)
{
  GDateTime *new;

  new = g_date_time_alloc (datetime->tz);
  new->interval = datetime->interval;
  new->usec = datetime->usec;
  new->days = days;

  if (!g_date_time_deal_with_date_change (new))
    {
      g_date_time_unref (new);
      new = NULL;
    }

  return new;
}

/* now/unix/timeval Constructors {{{1 */

/*< internal >
 * g_date_time_new_from_timeval:
 * @tz: a #GTimeZone
 * @tv: a #GTimeVal
 *
 * Creates a #GDateTime corresponding to the given #GTimeVal @tv in the
 * given time zone @tz.
 *
 * The time contained in a #GTimeVal is always stored in the form of
 * seconds elapsed since 1970-01-01 00:00:00 UTC, regardless of the
 * given time zone.
 *
 * This call can fail (returning %NULL) if @tv represents a time outside
 * of the supported range of #GDateTime.
 *
 * You should release the return value by calling g_date_time_unref()
 * when you are done with it.
 *
 * Returns: a new #GDateTime, or %NULL
 *
 * Since: 2.26
 **/
static GDateTime *
g_date_time_new_from_timeval (GTimeZone      *tz,
                              const GTimeVal *tv)
{
  if ((gint64) tv->tv_sec > G_MAXINT64 - 1 ||
      !UNIX_TO_INSTANT_IS_VALID ((gint64) tv->tv_sec + 1))
    return NULL;

  return g_date_time_from_instant (tz, tv->tv_usec +
                                   UNIX_TO_INSTANT (tv->tv_sec));
}

/*< internal >
 * g_date_time_new_from_unix:
 * @tz: a #GTimeZone
 * @t: the Unix time
 *
 * Creates a #GDateTime corresponding to the given Unix time @t in the
 * given time zone @tz.
 *
 * Unix time is the number of seconds that have elapsed since 1970-01-01
 * 00:00:00 UTC, regardless of the time zone given.
 *
 * This call can fail (returning %NULL) if @t represents a time outside
 * of the supported range of #GDateTime.
 *
 * You should release the return value by calling g_date_time_unref()
 * when you are done with it.
 *
 * Returns: a new #GDateTime, or %NULL
 *
 * Since: 2.26
 **/
static GDateTime *
g_date_time_new_from_unix (GTimeZone *tz,
                           gint64     secs)
{
  if (!UNIX_TO_INSTANT_IS_VALID (secs))
    return NULL;

  return g_date_time_from_instant (tz, UNIX_TO_INSTANT (secs));
}

/**
 * g_date_time_new_now:
 * @tz: a #GTimeZone
 *
 * Creates a #GDateTime corresponding to this exact instant in the given
 * time zone @tz.  The time is as accurate as the system allows, to a
 * maximum accuracy of 1 microsecond.
 *
 * This function will always succeed unless the system clock is set to
 * truly insane values (or unless GLib is still being used after the
 * year 9999).
 *
 * You should release the return value by calling g_date_time_unref()
 * when you are done with it.
 *
 * Returns: a new #GDateTime, or %NULL
 *
 * Since: 2.26
 **/
GDateTime *
g_date_time_new_now (GTimeZone *tz)
{
  GTimeVal tv;

  g_get_current_time (&tv);

  return g_date_time_new_from_timeval (tz, &tv);
}

/**
 * g_date_time_new_now_local:
 *
 * Creates a #GDateTime corresponding to this exact instant in the local
 * time zone.
 *
 * This is equivalent to calling g_date_time_new_now() with the time
 * zone returned by g_time_zone_new_local().
 *
 * Returns: a new #GDateTime, or %NULL
 *
 * Since: 2.26
 **/
GDateTime *
g_date_time_new_now_local (void)
{
  GDateTime *datetime;
  GTimeZone *local;

  local = g_time_zone_new_local ();
  datetime = g_date_time_new_now (local);
  g_time_zone_unref (local);

  return datetime;
}

/**
 * g_date_time_new_now_utc:
 *
 * Creates a #GDateTime corresponding to this exact instant in UTC.
 *
 * This is equivalent to calling g_date_time_new_now() with the time
 * zone returned by g_time_zone_new_utc().
 *
 * Returns: a new #GDateTime, or %NULL
 *
 * Since: 2.26
 **/
GDateTime *
g_date_time_new_now_utc (void)
{
  GDateTime *datetime;
  GTimeZone *utc;

  utc = g_time_zone_new_utc ();
  datetime = g_date_time_new_now (utc);
  g_time_zone_unref (utc);

  return datetime;
}

/**
 * g_date_time_new_from_unix_local:
 * @t: the Unix time
 *
 * Creates a #GDateTime corresponding to the given Unix time @t in the
 * local time zone.
 *
 * Unix time is the number of seconds that have elapsed since 1970-01-01
 * 00:00:00 UTC, regardless of the local time offset.
 *
 * This call can fail (returning %NULL) if @t represents a time outside
 * of the supported range of #GDateTime.
 *
 * You should release the return value by calling g_date_time_unref()
 * when you are done with it.
 *
 * Returns: a new #GDateTime, or %NULL
 *
 * Since: 2.26
 **/
GDateTime *
g_date_time_new_from_unix_local (gint64 t)
{
  GDateTime *datetime;
  GTimeZone *local;

  local = g_time_zone_new_local ();
  datetime = g_date_time_new_from_unix (local, t);
  g_time_zone_unref (local);

  return datetime;
}

/**
 * g_date_time_new_from_unix_utc:
 * @t: the Unix time
 *
 * Creates a #GDateTime corresponding to the given Unix time @t in UTC.
 *
 * Unix time is the number of seconds that have elapsed since 1970-01-01
 * 00:00:00 UTC.
 *
 * This call can fail (returning %NULL) if @t represents a time outside
 * of the supported range of #GDateTime.
 *
 * You should release the return value by calling g_date_time_unref()
 * when you are done with it.
 *
 * Returns: a new #GDateTime, or %NULL
 *
 * Since: 2.26
 **/
GDateTime *
g_date_time_new_from_unix_utc (gint64 t)
{
  GDateTime *datetime;
  GTimeZone *utc;

  utc = g_time_zone_new_utc ();
  datetime = g_date_time_new_from_unix (utc, t);
  g_time_zone_unref (utc);

  return datetime;
}

/**
 * g_date_time_new_from_timeval_local:
 * @tv: a #GTimeVal
 *
 * Creates a #GDateTime corresponding to the given #GTimeVal @tv in the
 * local time zone.
 *
 * The time contained in a #GTimeVal is always stored in the form of
 * seconds elapsed since 1970-01-01 00:00:00 UTC, regardless of the
 * local time offset.
 *
 * This call can fail (returning %NULL) if @tv represents a time outside
 * of the supported range of #GDateTime.
 *
 * You should release the return value by calling g_date_time_unref()
 * when you are done with it.
 *
 * Returns: a new #GDateTime, or %NULL
 *
 * Since: 2.26
 **/
GDateTime *
g_date_time_new_from_timeval_local (const GTimeVal *tv)
{
  GDateTime *datetime;
  GTimeZone *local;

  local = g_time_zone_new_local ();
  datetime = g_date_time_new_from_timeval (local, tv);
  g_time_zone_unref (local);

  return datetime;
}

/**
 * g_date_time_new_from_timeval_utc:
 * @tv: a #GTimeVal
 *
 * Creates a #GDateTime corresponding to the given #GTimeVal @tv in UTC.
 *
 * The time contained in a #GTimeVal is always stored in the form of
 * seconds elapsed since 1970-01-01 00:00:00 UTC.
 *
 * This call can fail (returning %NULL) if @tv represents a time outside
 * of the supported range of #GDateTime.
 *
 * You should release the return value by calling g_date_time_unref()
 * when you are done with it.
 *
 * Returns: a new #GDateTime, or %NULL
 *
 * Since: 2.26
 **/
GDateTime *
g_date_time_new_from_timeval_utc (const GTimeVal *tv)
{
  GDateTime *datetime;
  GTimeZone *utc;

  utc = g_time_zone_new_utc ();
  datetime = g_date_time_new_from_timeval (utc, tv);
  g_time_zone_unref (utc);

  return datetime;
}

/* Parse integers in the form d (week days), dd (hours etc), ddd (ordinal days) or dddd (years) */
static gboolean
get_iso8601_int (const gchar *text, gsize length, gint *value)
{
  gint i, v = 0;

  if (length < 1 || length > 4)
    return FALSE;

  for (i = 0; i < length; i++)
    {
      const gchar c = text[i];
      if (c < '0' || c > '9')
        return FALSE;
      v = v * 10 + (c - '0');
    }

  *value = v;
  return TRUE;
}

/* Parse seconds in the form ss or ss.sss (variable length decimal) */
static gboolean
get_iso8601_seconds (const gchar *text, gsize length, gdouble *value)
{
  gint i;
  gdouble divisor = 1, v = 0;

  if (length < 2)
    return FALSE;

  for (i = 0; i < 2; i++)
    {
      const gchar c = text[i];
      if (c < '0' || c > '9')
        return FALSE;
      v = v * 10 + (c - '0');
    }

  if (length > 2 && !(text[i] == '.' || text[i] == ','))
    return FALSE;
  i++;
  if (i == length)
    return FALSE;

  for (; i < length; i++)
    {
      const gchar c = text[i];
      if (c < '0' || c > '9')
        return FALSE;
      v = v * 10 + (c - '0');
      divisor *= 10;
    }

  *value = v / divisor;
  return TRUE;
}

static GDateTime *
g_date_time_new_ordinal (GTimeZone *tz, gint year, gint ordinal_day, gint hour, gint minute, gdouble seconds)
{
  GDateTime *dt;

  if (ordinal_day < 1 || ordinal_day > (GREGORIAN_LEAP (year) ? 366 : 365))
    return NULL;

  dt = g_date_time_new (tz, year, 1, 1, hour, minute, seconds);
  dt->days += ordinal_day - 1;

  return dt;
}

static GDateTime *
g_date_time_new_week (GTimeZone *tz, gint year, gint week, gint week_day, gint hour, gint minute, gdouble seconds)
{
  gint64 p;
  gint max_week, jan4_week_day, ordinal_day;
  GDateTime *dt;

  p = (year * 365 + (year / 4) - (year / 100) + (year / 400)) % 7;
  max_week = p == 4 ? 53 : 52;

  if (week < 1 || week > max_week || week_day < 1 || week_day > 7)
    return NULL;

  dt = g_date_time_new (tz, year, 1, 4, 0, 0, 0);
  g_date_time_get_week_number (dt, NULL, &jan4_week_day, NULL);
  g_date_time_unref (dt);

  ordinal_day = (week * 7) + week_day - (jan4_week_day + 3);
  if (ordinal_day < 0)
    {
      year--;
      ordinal_day += GREGORIAN_LEAP (year) ? 366 : 365;
    }
  else if (ordinal_day > (GREGORIAN_LEAP (year) ? 366 : 365))
    {
      ordinal_day -= (GREGORIAN_LEAP (year) ? 366 : 365);
      year++;
    }

  return g_date_time_new_ordinal (tz, year, ordinal_day, hour, minute, seconds);
}

static GDateTime *
parse_iso8601_date (const gchar *text, gsize length,
                    gint hour, gint minute, gdouble seconds, GTimeZone *tz)
{
  /* YYYY-MM-DD */
  if (length == 10 && text[4] == '-' && text[7] == '-')
    {
      int year, month, day;
      if (!get_iso8601_int (text, 4, &year) ||
          !get_iso8601_int (text + 5, 2, &month) ||
          !get_iso8601_int (text + 8, 2, &day))
        return NULL;
      return g_date_time_new (tz, year, month, day, hour, minute, seconds);
    }
  /* YYYY-DDD */
  else if (length == 8 && text[4] == '-')
    {
      gint year, ordinal_day;
      if (!get_iso8601_int (text, 4, &year) ||
          !get_iso8601_int (text + 5, 3, &ordinal_day))
        return NULL;
      return g_date_time_new_ordinal (tz, year, ordinal_day, hour, minute, seconds);
    }
  /* YYYY-Www-D */
  else if (length == 10 && text[4] == '-' && text[5] == 'W' && text[8] == '-')
    {
      gint year, week, week_day;
      if (!get_iso8601_int (text, 4, &year) ||
          !get_iso8601_int (text + 6, 2, &week) ||
          !get_iso8601_int (text + 9, 1, &week_day))
        return NULL;
      return g_date_time_new_week (tz, year, week, week_day, hour, minute, seconds);
    }
  /* YYYYWwwD */
  else if (length == 8 && text[4] == 'W')
    {
      gint year, week, week_day;
      if (!get_iso8601_int (text, 4, &year) ||
          !get_iso8601_int (text + 5, 2, &week) ||
          !get_iso8601_int (text + 7, 1, &week_day))
        return NULL;
      return g_date_time_new_week (tz, year, week, week_day, hour, minute, seconds);
    }
  /* YYYYMMDD */
  else if (length == 8)
    {
      int year, month, day;
      if (!get_iso8601_int (text, 4, &year) ||
          !get_iso8601_int (text + 4, 2, &month) ||
          !get_iso8601_int (text + 6, 2, &day))
        return NULL;
      return g_date_time_new (tz, year, month, day, hour, minute, seconds);
    }
  /* YYYYDDD */
  else if (length == 7)
    {
      gint year, ordinal_day;
      if (!get_iso8601_int (text, 4, &year) ||
          !get_iso8601_int (text + 4, 3, &ordinal_day))
        return NULL;
      return g_date_time_new_ordinal (tz, year, ordinal_day, hour, minute, seconds);
    }
  else
    return FALSE;
}

static GTimeZone *
parse_iso8601_timezone (const gchar *text, gsize length, gssize *tz_offset)
{
  gint i, tz_length, offset_sign = 1, offset_hours, offset_minutes;
  GTimeZone *tz;

  /* UTC uses Z suffix  */
  if (length > 0 && text[length - 1] == 'Z')
    {
      *tz_offset = length - 1;
      return g_time_zone_new_utc ();
    }

  /* Look for '+' or '-' of offset */
  for (i = length - 1; i >= 0; i--)
    if (text[i] == '+' || text[i] == '-')
      {
        offset_sign = text[i] == '-' ? -1 : 1;
        break;
      }
  if (i < 0)
    return NULL;
  tz_length = length - i;

  /* +hh:mm or -hh:mm */
  if (tz_length == 6 && text[i+3] == ':')
    {
      if (!get_iso8601_int (text + i + 1, 2, &offset_hours) ||
          !get_iso8601_int (text + i + 4, 2, &offset_minutes))
        return NULL;
    }
  /* +hhmm or -hhmm */
  else if (tz_length == 5)
    {
      if (!get_iso8601_int (text + i + 1, 2, &offset_hours) ||
          !get_iso8601_int (text + i + 3, 2, &offset_minutes))
        return NULL;
    }
  /* +hh or -hh */
  else if (tz_length == 3)
    {
      if (!get_iso8601_int (text + i + 1, 2, &offset_hours))
        return NULL;
      offset_minutes = 0;
    }
  else
    return NULL;

  *tz_offset = i;
  tz = g_time_zone_new (text + i);

  /* Double-check that the GTimeZone matches our interpretation of the timezone.
   * Failure would indicate a bug either here of in the GTimeZone code. */
  g_assert (g_time_zone_get_offset (tz, 0) == offset_sign * (offset_hours * 3600 + offset_minutes * 60));

  return tz;
}

static gboolean
parse_iso8601_time (const gchar *text, gsize length,
                    gint *hour, gint *minute, gdouble *seconds, GTimeZone **tz)
{
  gssize tz_offset = -1;

  /* Check for timezone suffix */
  *tz = parse_iso8601_timezone (text, length, &tz_offset);
  if (tz_offset >= 0)
    length = tz_offset;

  /* hh:mm:ss(.sss) */
  if (length >= 8 && text[2] == ':' && text[5] == ':')
    {
      return get_iso8601_int (text, 2, hour) &&
             get_iso8601_int (text + 3, 2, minute) &&
             get_iso8601_seconds (text + 6, length - 6, seconds);
    }
  /* hhmmss(.sss) */
  else if (length >= 6)
    {
      return get_iso8601_int (text, 2, hour) &&
             get_iso8601_int (text + 2, 2, minute) &&
             get_iso8601_seconds (text + 4, length - 4, seconds);
    }
  else
    return FALSE;
}

/**
 * g_date_time_new_from_iso8601:
 * @text: an ISO 8601 formatted time string.
 * @default_tz: (nullable): a #GTimeZone to use if the text doesn't contain a
 *                          timezone, or %NULL.
 *
 * Creates a #GDateTime corresponding to the given
 * [ISO 8601 formatted string](https://en.wikipedia.org/wiki/ISO_8601)
 * @text. ISO 8601 strings of the form <date><sep><time><tz> are supported.
 *
 * <sep> is the separator and can be either 'T', 't' or ' '.
 *
 * <date> is in the form:
 *
 * - `YYYY-MM-DD` - Year/month/day, e.g. 2016-08-24.
 * - `YYYYMMDD` - Same as above without dividers.
 * - `YYYY-DDD` - Ordinal day where DDD is from 001 to 366, e.g. 2016-237.
 * - `YYYYDDD` - Same as above without dividers.
 * - `YYYY-Www-D` - Week day where ww is from 01 to 52 and D from 1-7,
 *   e.g. 2016-W34-3.
 * - `YYYYWwwD` - Same as above without dividers.
 *
 * <time> is in the form:
 *
 * - `hh:mm:ss(.sss)` - Hours, minutes, seconds (subseconds), e.g. 22:10:42.123.
 * - `hhmmss(.sss)` - Same as above without dividers.
 *
 * <tz> is an optional timezone suffix of the form:
 *
 * - `Z` - UTC.
 * - `+hh:mm` or `-hh:mm` - Offset from UTC in hours and minutes, e.g. +12:00.
 * - `+hh` or `-hh` - Offset from UTC in hours, e.g. +12.
 *
 * If the timezone is not provided in @text it must be provided in @default_tz
 * (this field is otherwise ignored).
 *
 * This call can fail (returning %NULL) if @text is not a valid ISO 8601
 * formatted string.
 *
 * You should release the return value by calling g_date_time_unref()
 * when you are done with it.
 *
 * Returns: (transfer full) (nullable): a new #GDateTime, or %NULL
 *
 * Since: 2.56
 */
GDateTime *
g_date_time_new_from_iso8601 (const gchar *text, GTimeZone *default_tz)
{
  gint length, date_length = -1;
  gint hour = 0, minute = 0;
  gdouble seconds = 0.0;
  GTimeZone *tz = NULL;
  GDateTime *datetime = NULL;

  g_return_val_if_fail (text != NULL, NULL);

  /* Count length of string and find date / time separator ('T', 't', or ' ') */
  for (length = 0; text[length] != '\0'; length++)
    {
      if (date_length < 0 && (text[length] == 'T' || text[length] == 't' || text[length] == ' '))
        date_length = length;
    }

  if (date_length < 0)
    return NULL;

  if (!parse_iso8601_time (text + date_length + 1, length - (date_length + 1),
                           &hour, &minute, &seconds, &tz))
    goto out;
  if (tz == NULL && default_tz == NULL)
    return NULL;

  datetime = parse_iso8601_date (text, date_length, hour, minute, seconds, tz ? tz : default_tz);

out:
    if (tz != NULL)
      g_time_zone_unref (tz);
    return datetime;
}

/* full new functions {{{1 */

/**
 * g_date_time_new:
 * @tz: a #GTimeZone
 * @year: the year component of the date
 * @month: the month component of the date
 * @day: the day component of the date
 * @hour: the hour component of the date
 * @minute: the minute component of the date
 * @seconds: the number of seconds past the minute
 *
 * Creates a new #GDateTime corresponding to the given date and time in
 * the time zone @tz.
 *
 * The @year must be between 1 and 9999, @month between 1 and 12 and @day
 * between 1 and 28, 29, 30 or 31 depending on the month and the year.
 *
 * @hour must be between 0 and 23 and @minute must be between 0 and 59.
 *
 * @seconds must be at least 0.0 and must be strictly less than 60.0.
 * It will be rounded down to the nearest microsecond.
 *
 * If the given time is not representable in the given time zone (for
 * example, 02:30 on March 14th 2010 in Toronto, due to daylight savings
 * time) then the time will be rounded up to the nearest existing time
 * (in this case, 03:00).  If this matters to you then you should verify
 * the return value for containing the same as the numbers you gave.
 *
 * In the case that the given time is ambiguous in the given time zone
 * (for example, 01:30 on November 7th 2010 in Toronto, due to daylight
 * savings time) then the time falling within standard (ie:
 * non-daylight) time is taken.
 *
 * It not considered a programmer error for the values to this function
 * to be out of range, but in the case that they are, the function will
 * return %NULL.
 *
 * You should release the return value by calling g_date_time_unref()
 * when you are done with it.
 *
 * Returns: a new #GDateTime, or %NULL
 *
 * Since: 2.26
 **/
GDateTime *
g_date_time_new (GTimeZone *tz,
                 gint       year,
                 gint       month,
                 gint       day,
                 gint       hour,
                 gint       minute,
                 gdouble    seconds)
{
  GDateTime *datetime;
  gint64 full_time;
  /* keep these variables as volatile. We do not want them ending up in
   * registers - them doing so may cause us to hit precision problems on i386.
   * See: https://bugzilla.gnome.org/show_bug.cgi?id=792410 */
  volatile gint64 usec;
  volatile gdouble usecd;

  g_return_val_if_fail (tz != NULL, NULL);

  if (year < 1 || year > 9999 ||
      month < 1 || month > 12 ||
      day < 1 || day > days_in_months[GREGORIAN_LEAP (year)][month] ||
      hour < 0 || hour > 23 ||
      minute < 0 || minute > 59 ||
      seconds < 0.0 || seconds >= 60.0)
    return NULL;

  datetime = g_date_time_alloc (tz);
  datetime->days = ymd_to_days (year, month, day);
  datetime->usec = (hour   * USEC_PER_HOUR)
                 + (minute * USEC_PER_MINUTE)
                 + (gint64) (seconds * USEC_PER_SECOND);

  full_time = SEC_PER_DAY *
                (ymd_to_days (year, month, day) - UNIX_EPOCH_START) +
              SECS_PER_HOUR * hour +
              SECS_PER_MINUTE * minute +
              (int) seconds;

  datetime->interval = g_time_zone_adjust_time (datetime->tz,
                                                G_TIME_TYPE_STANDARD,
                                                &full_time);

  /* This is the correct way to convert a scaled FP value to integer.
   * If this surprises you, please observe that (int)(1.000001 * 1e6)
   * is 1000000.  This is not a problem with precision, it's just how
   * FP numbers work.
   * See https://bugzilla.gnome.org/show_bug.cgi?id=697715. */
  usec = seconds * USEC_PER_SECOND;
  usecd = (usec + 1) * 1e-6;
  if (usecd <= seconds) {
    usec++;
  }

  full_time += UNIX_EPOCH_START * SEC_PER_DAY;
  datetime->days = full_time / SEC_PER_DAY;
  datetime->usec = (full_time % SEC_PER_DAY) * USEC_PER_SECOND;
  datetime->usec += usec % USEC_PER_SECOND;

  return datetime;
}

/**
 * g_date_time_new_local:
 * @year: the year component of the date
 * @month: the month component of the date
 * @day: the day component of the date
 * @hour: the hour component of the date
 * @minute: the minute component of the date
 * @seconds: the number of seconds past the minute
 *
 * Creates a new #GDateTime corresponding to the given date and time in
 * the local time zone.
 *
 * This call is equivalent to calling g_date_time_new() with the time
 * zone returned by g_time_zone_new_local().
 *
 * Returns: a #GDateTime, or %NULL
 *
 * Since: 2.26
 **/
GDateTime *
g_date_time_new_local (gint    year,
                       gint    month,
                       gint    day,
                       gint    hour,
                       gint    minute,
                       gdouble seconds)
{
  GDateTime *datetime;
  GTimeZone *local;

  local = g_time_zone_new_local ();
  datetime = g_date_time_new (local, year, month, day, hour, minute, seconds);
  g_time_zone_unref (local);

  return datetime;
}

/**
 * g_date_time_new_utc:
 * @year: the year component of the date
 * @month: the month component of the date
 * @day: the day component of the date
 * @hour: the hour component of the date
 * @minute: the minute component of the date
 * @seconds: the number of seconds past the minute
 *
 * Creates a new #GDateTime corresponding to the given date and time in
 * UTC.
 *
 * This call is equivalent to calling g_date_time_new() with the time
 * zone returned by g_time_zone_new_utc().
 *
 * Returns: a #GDateTime, or %NULL
 *
 * Since: 2.26
 **/
GDateTime *
g_date_time_new_utc (gint    year,
                     gint    month,
                     gint    day,
                     gint    hour,
                     gint    minute,
                     gdouble seconds)
{
  GDateTime *datetime;
  GTimeZone *utc;

  utc = g_time_zone_new_utc ();
  datetime = g_date_time_new (utc, year, month, day, hour, minute, seconds);
  g_time_zone_unref (utc);

  return datetime;
}

/* Adders {{{1 */

/**
 * g_date_time_add:
 * @datetime: a #GDateTime
 * @timespan: a #GTimeSpan
 *
 * Creates a copy of @datetime and adds the specified timespan to the copy.
 *
 * Returns: the newly created #GDateTime which should be freed with
 *   g_date_time_unref().
 *
 * Since: 2.26
 */
GDateTime*
g_date_time_add (GDateTime *datetime,
                 GTimeSpan  timespan)
{
  return g_date_time_from_instant (datetime->tz, timespan +
                                   g_date_time_to_instant (datetime));
}

/**
 * g_date_time_add_years:
 * @datetime: a #GDateTime
 * @years: the number of years
 *
 * Creates a copy of @datetime and adds the specified number of years to the
 * copy. Add negative values to subtract years.
 *
 * As with g_date_time_add_months(), if the resulting date would be 29th
 * February on a non-leap year, the day will be clamped to 28th February.
 *
 * Returns: the newly created #GDateTime which should be freed with
 *   g_date_time_unref().
 *
 * Since: 2.26
 */
GDateTime *
g_date_time_add_years (GDateTime *datetime,
                       gint       years)
{
  gint year, month, day;

  g_return_val_if_fail (datetime != NULL, NULL);

  if (years < -10000 || years > 10000)
    return NULL;

  g_date_time_get_ymd (datetime, &year, &month, &day);
  year += years;

  /* only possible issue is if we've entered a year with no February 29
   */
  if (month == 2 && day == 29 && !GREGORIAN_LEAP (year))
    day = 28;

  return g_date_time_replace_days (datetime, ymd_to_days (year, month, day));
}

/**
 * g_date_time_add_months:
 * @datetime: a #GDateTime
 * @months: the number of months
 *
 * Creates a copy of @datetime and adds the specified number of months to the
 * copy. Add negative values to subtract months.
 *
 * The day of the month of the resulting #GDateTime is clamped to the number
 * of days in the updated calendar month. For example, if adding 1 month to
 * 31st January 2018, the result would be 28th February 2018. In 2020 (a leap
 * year), the result would be 29th February.
 *
 * Returns: the newly created #GDateTime which should be freed with
 *   g_date_time_unref().
 *
 * Since: 2.26
 */
GDateTime*
g_date_time_add_months (GDateTime *datetime,
                        gint       months)
{
  gint year, month, day;

  g_return_val_if_fail (datetime != NULL, NULL);
  g_date_time_get_ymd (datetime, &year, &month, &day);

  if (months < -120000 || months > 120000)
    return NULL;

  year += months / 12;
  month += months % 12;
  if (month < 1)
    {
      month += 12;
      year--;
    }
  else if (month > 12)
    {
      month -= 12;
      year++;
    }

  day = MIN (day, days_in_months[GREGORIAN_LEAP (year)][month]);

  return g_date_time_replace_days (datetime, ymd_to_days (year, month, day));
}

/**
 * g_date_time_add_weeks:
 * @datetime: a #GDateTime
 * @weeks: the number of weeks
 *
 * Creates a copy of @datetime and adds the specified number of weeks to the
 * copy. Add negative values to subtract weeks.
 *
 * Returns: the newly created #GDateTime which should be freed with
 *   g_date_time_unref().
 *
 * Since: 2.26
 */
GDateTime*
g_date_time_add_weeks (GDateTime *datetime,
                       gint             weeks)
{
  g_return_val_if_fail (datetime != NULL, NULL);

  return g_date_time_add_days (datetime, weeks * 7);
}

/**
 * g_date_time_add_days:
 * @datetime: a #GDateTime
 * @days: the number of days
 *
 * Creates a copy of @datetime and adds the specified number of days to the
 * copy. Add negative values to subtract days.
 *
 * Returns: the newly created #GDateTime which should be freed with
 *   g_date_time_unref().
 *
 * Since: 2.26
 */
GDateTime*
g_date_time_add_days (GDateTime *datetime,
                      gint       days)
{
  g_return_val_if_fail (datetime != NULL, NULL);

  if (days < -3660000 || days > 3660000)
    return NULL;

  return g_date_time_replace_days (datetime, datetime->days + days);
}

/**
 * g_date_time_add_hours:
 * @datetime: a #GDateTime
 * @hours: the number of hours to add
 *
 * Creates a copy of @datetime and adds the specified number of hours.
 * Add negative values to subtract hours.
 *
 * Returns: the newly created #GDateTime which should be freed with
 *   g_date_time_unref().
 *
 * Since: 2.26
 */
GDateTime*
g_date_time_add_hours (GDateTime *datetime,
                       gint       hours)
{
  return g_date_time_add (datetime, hours * USEC_PER_HOUR);
}

/**
 * g_date_time_add_minutes:
 * @datetime: a #GDateTime
 * @minutes: the number of minutes to add
 *
 * Creates a copy of @datetime adding the specified number of minutes.
 * Add negative values to subtract minutes.
 *
 * Returns: the newly created #GDateTime which should be freed with
 *   g_date_time_unref().
 *
 * Since: 2.26
 */
GDateTime*
g_date_time_add_minutes (GDateTime *datetime,
                         gint             minutes)
{
  return g_date_time_add (datetime, minutes * USEC_PER_MINUTE);
}


/**
 * g_date_time_add_seconds:
 * @datetime: a #GDateTime
 * @seconds: the number of seconds to add
 *
 * Creates a copy of @datetime and adds the specified number of seconds.
 * Add negative values to subtract seconds.
 *
 * Returns: the newly created #GDateTime which should be freed with
 *   g_date_time_unref().
 *
 * Since: 2.26
 */
GDateTime*
g_date_time_add_seconds (GDateTime *datetime,
                         gdouble    seconds)
{
  return g_date_time_add (datetime, seconds * USEC_PER_SECOND);
}

/**
 * g_date_time_add_full:
 * @datetime: a #GDateTime
 * @years: the number of years to add
 * @months: the number of months to add
 * @days: the number of days to add
 * @hours: the number of hours to add
 * @minutes: the number of minutes to add
 * @seconds: the number of seconds to add
 *
 * Creates a new #GDateTime adding the specified values to the current date and
 * time in @datetime. Add negative values to subtract.
 *
 * Returns: the newly created #GDateTime that should be freed with
 *   g_date_time_unref().
 *
 * Since: 2.26
 */
GDateTime *
g_date_time_add_full (GDateTime *datetime,
                      gint       years,
                      gint       months,
                      gint       days,
                      gint       hours,
                      gint       minutes,
                      gdouble    seconds)
{
  gint year, month, day;
  gint64 full_time;
  GDateTime *new;
  gint interval;

  g_return_val_if_fail (datetime != NULL, NULL);
  g_date_time_get_ymd (datetime, &year, &month, &day);

  months += years * 12;

  if (months < -120000 || months > 120000)
    return NULL;

  if (days < -3660000 || days > 3660000)
    return NULL;

  year += months / 12;
  month += months % 12;
  if (month < 1)
    {
      month += 12;
      year--;
    }
  else if (month > 12)
    {
      month -= 12;
      year++;
    }

  day = MIN (day, days_in_months[GREGORIAN_LEAP (year)][month]);

  /* full_time is now in unix (local) time */
  full_time = datetime->usec / USEC_PER_SECOND + SEC_PER_DAY *
    (ymd_to_days (year, month, day) + days - UNIX_EPOCH_START);

  interval = g_time_zone_adjust_time (datetime->tz,
                                      g_time_zone_is_dst (datetime->tz,
                                                          datetime->interval),
                                      &full_time);

  /* move to UTC unix time */
  full_time -= g_time_zone_get_offset (datetime->tz, interval);

  /* convert back to an instant, add back fractional seconds */
  full_time += UNIX_EPOCH_START * SEC_PER_DAY;
  full_time = full_time * USEC_PER_SECOND +
              datetime->usec % USEC_PER_SECOND;

  /* do the actual addition now */
  full_time += (hours * USEC_PER_HOUR) +
               (minutes * USEC_PER_MINUTE) +
               (gint64) (seconds * USEC_PER_SECOND);

  /* find the new interval */
  interval = g_time_zone_find_interval (datetime->tz,
                                        G_TIME_TYPE_UNIVERSAL,
                                        INSTANT_TO_UNIX (full_time));

  /* convert back into local time */
  full_time += USEC_PER_SECOND *
               g_time_zone_get_offset (datetime->tz, interval);

  /* split into days and usec of a new datetime */
  new = g_date_time_alloc (datetime->tz);
  new->interval = interval;
  new->days = full_time / USEC_PER_DAY;
  new->usec = full_time % USEC_PER_DAY;

  /* XXX validate */

  return new;
}

/* Compare, difference, hash, equal {{{1 */
/**
 * g_date_time_compare:
 * @dt1: (not nullable): first #GDateTime to compare
 * @dt2: (not nullable): second #GDateTime to compare
 *
 * A comparison function for #GDateTimes that is suitable
 * as a #GCompareFunc. Both #GDateTimes must be non-%NULL.
 *
 * Returns: -1, 0 or 1 if @dt1 is less than, equal to or greater
 *   than @dt2.
 *
 * Since: 2.26
 */
gint
g_date_time_compare (gconstpointer dt1,
                     gconstpointer dt2)
{
  gint64 difference;

  difference = g_date_time_difference ((GDateTime *) dt1, (GDateTime *) dt2);

  if (difference < 0)
    return -1;

  else if (difference > 0)
    return 1;

  else
    return 0;
}

/**
 * g_date_time_difference:
 * @end: a #GDateTime
 * @begin: a #GDateTime
 *
 * Calculates the difference in time between @end and @begin.  The
 * #GTimeSpan that is returned is effectively @end - @begin (ie:
 * positive if the first parameter is larger).
 *
 * Returns: the difference between the two #GDateTime, as a time
 *   span expressed in microseconds.
 *
 * Since: 2.26
 */
GTimeSpan
g_date_time_difference (GDateTime *end,
                        GDateTime *begin)
{
  g_return_val_if_fail (begin != NULL, 0);
  g_return_val_if_fail (end != NULL, 0);

  return g_date_time_to_instant (end) -
         g_date_time_to_instant (begin);
}

/**
 * g_date_time_hash:
 * @datetime: (not nullable): a #GDateTime
 *
 * Hashes @datetime into a #guint, suitable for use within #GHashTable.
 *
 * Returns: a #guint containing the hash
 *
 * Since: 2.26
 */
guint
g_date_time_hash (gconstpointer datetime)
{
  return g_date_time_to_instant ((GDateTime *) datetime);
}

/**
 * g_date_time_equal:
 * @dt1: (not nullable): a #GDateTime
 * @dt2: (not nullable): a #GDateTime
 *
 * Checks to see if @dt1 and @dt2 are equal.
 *
 * Equal here means that they represent the same moment after converting
 * them to the same time zone.
 *
 * Returns: %TRUE if @dt1 and @dt2 are equal
 *
 * Since: 2.26
 */
gboolean
g_date_time_equal (gconstpointer dt1,
                   gconstpointer dt2)
{
  return g_date_time_difference ((GDateTime *) dt1, (GDateTime *) dt2) == 0;
}

/* Year, Month, Day Getters {{{1 */
/**
 * g_date_time_get_ymd:
 * @datetime: a #GDateTime.
 * @year: (out) (optional): the return location for the gregorian year, or %NULL.
 * @month: (out) (optional): the return location for the month of the year, or %NULL.
 * @day: (out) (optional): the return location for the day of the month, or %NULL.
 *
 * Retrieves the Gregorian day, month, and year of a given #GDateTime.
 *
 * Since: 2.26
 **/
void
g_date_time_get_ymd (GDateTime *datetime,
                     gint      *year,
                     gint      *month,
                     gint      *day)
{
  gint the_year;
  gint the_month;
  gint the_day;
  gint remaining_days;
  gint y100_cycles;
  gint y4_cycles;
  gint y1_cycles;
  gint preceding;
  gboolean leap;

  g_return_if_fail (datetime != NULL);

  remaining_days = datetime->days;

  /*
   * We need to convert an offset in days to its year/month/day representation.
   * Leap years makes this a little trickier than it should be, so we use
   * 400, 100 and 4 years cycles here to get to the correct year.
   */

  /* Our days offset starts sets 0001-01-01 as day 1, if it was day 0 our
   * math would be simpler, so let's do it */
  remaining_days--;

  the_year = (remaining_days / DAYS_IN_400YEARS) * 400 + 1;
  remaining_days = remaining_days % DAYS_IN_400YEARS;

  y100_cycles = remaining_days / DAYS_IN_100YEARS;
  remaining_days = remaining_days % DAYS_IN_100YEARS;
  the_year += y100_cycles * 100;

  y4_cycles = remaining_days / DAYS_IN_4YEARS;
  remaining_days = remaining_days % DAYS_IN_4YEARS;
  the_year += y4_cycles * 4;

  y1_cycles = remaining_days / 365;
  the_year += y1_cycles;
  remaining_days = remaining_days % 365;

  if (y1_cycles == 4 || y100_cycles == 4) {
    g_assert (remaining_days == 0);

    /* special case that indicates that the date is actually one year before,
     * in the 31th of December */
    the_year--;
    the_month = 12;
    the_day = 31;
    goto end;
  }

  /* now get the month and the day */
  leap = y1_cycles == 3 && (y4_cycles != 24 || y100_cycles == 3);

  g_assert (leap == GREGORIAN_LEAP(the_year));

  the_month = (remaining_days + 50) >> 5;
  preceding = (days_in_year[0][the_month - 1] + (the_month > 2 && leap));
  if (preceding > remaining_days)
    {
      /* estimate is too large */
      the_month -= 1;
      preceding -= leap ? days_in_months[1][the_month]
                        : days_in_months[0][the_month];
    }

  remaining_days -= preceding;
  g_assert(0 <= remaining_days);

  the_day = remaining_days + 1;

end:
  if (year)
    *year = the_year;
  if (month)
    *month = the_month;
  if (day)
    *day = the_day;
}

/**
 * g_date_time_get_year:
 * @datetime: A #GDateTime
 *
 * Retrieves the year represented by @datetime in the Gregorian calendar.
 *
 * Returns: the year represented by @datetime
 *
 * Since: 2.26
 */
gint
g_date_time_get_year (GDateTime *datetime)
{
  gint year;

  g_return_val_if_fail (datetime != NULL, 0);

  g_date_time_get_ymd (datetime, &year, NULL, NULL);

  return year;
}

/**
 * g_date_time_get_month:
 * @datetime: a #GDateTime
 *
 * Retrieves the month of the year represented by @datetime in the Gregorian
 * calendar.
 *
 * Returns: the month represented by @datetime
 *
 * Since: 2.26
 */
gint
g_date_time_get_month (GDateTime *datetime)
{
  gint month;

  g_return_val_if_fail (datetime != NULL, 0);

  g_date_time_get_ymd (datetime, NULL, &month, NULL);

  return month;
}

/**
 * g_date_time_get_day_of_month:
 * @datetime: a #GDateTime
 *
 * Retrieves the day of the month represented by @datetime in the gregorian
 * calendar.
 *
 * Returns: the day of the month
 *
 * Since: 2.26
 */
gint
g_date_time_get_day_of_month (GDateTime *datetime)
{
  gint           day_of_year,
                 i;
  const guint16 *days;
  guint16        last = 0;

  g_return_val_if_fail (datetime != NULL, 0);

  days = days_in_year[GREGORIAN_LEAP (g_date_time_get_year (datetime)) ? 1 : 0];
  g_date_time_get_week_number (datetime, NULL, NULL, &day_of_year);

  for (i = 1; i <= 12; i++)
    {
      if (days [i] >= day_of_year)
        return day_of_year - last;
      last = days [i];
    }

  g_warn_if_reached ();
  return 0;
}

/* Week of year / day of week getters {{{1 */
/**
 * g_date_time_get_week_numbering_year:
 * @datetime: a #GDateTime
 *
 * Returns the ISO 8601 week-numbering year in which the week containing
 * @datetime falls.
 *
 * This function, taken together with g_date_time_get_week_of_year() and
 * g_date_time_get_day_of_week() can be used to determine the full ISO
 * week date on which @datetime falls.
 *
 * This is usually equal to the normal Gregorian year (as returned by
 * g_date_time_get_year()), except as detailed below:
 *
 * For Thursday, the week-numbering year is always equal to the usual
 * calendar year.  For other days, the number is such that every day
 * within a complete week (Monday to Sunday) is contained within the
 * same week-numbering year.
 *
 * For Monday, Tuesday and Wednesday occurring near the end of the year,
 * this may mean that the week-numbering year is one greater than the
 * calendar year (so that these days have the same week-numbering year
 * as the Thursday occurring early in the next year).
 *
 * For Friday, Saturday and Sunday occurring near the start of the year,
 * this may mean that the week-numbering year is one less than the
 * calendar year (so that these days have the same week-numbering year
 * as the Thursday occurring late in the previous year).
 *
 * An equivalent description is that the week-numbering year is equal to
 * the calendar year containing the majority of the days in the current
 * week (Monday to Sunday).
 *
 * Note that January 1 0001 in the proleptic Gregorian calendar is a
 * Monday, so this function never returns 0.
 *
 * Returns: the ISO 8601 week-numbering year for @datetime
 *
 * Since: 2.26
 **/
gint
g_date_time_get_week_numbering_year (GDateTime *datetime)
{
  gint year, month, day, weekday;

  g_date_time_get_ymd (datetime, &year, &month, &day);
  weekday = g_date_time_get_day_of_week (datetime);

  /* January 1, 2, 3 might be in the previous year if they occur after
   * Thursday.
   *
   *   Jan 1:  Friday, Saturday, Sunday    =>  day 1:  weekday 5, 6, 7
   *   Jan 2:  Saturday, Sunday            =>  day 2:  weekday 6, 7
   *   Jan 3:  Sunday                      =>  day 3:  weekday 7
   *
   * So we have a special case if (day - weekday) <= -4
   */
  if (month == 1 && (day - weekday) <= -4)
    return year - 1;

  /* December 29, 30, 31 might be in the next year if they occur before
   * Thursday.
   *
   *   Dec 31: Monday, Tuesday, Wednesday  =>  day 31: weekday 1, 2, 3
   *   Dec 30: Monday, Tuesday             =>  day 30: weekday 1, 2
   *   Dec 29: Monday                      =>  day 29: weekday 1
   *
   * So we have a special case if (day - weekday) >= 28
   */
  else if (month == 12 && (day - weekday) >= 28)
    return year + 1;

  else
    return year;
}

/**
 * g_date_time_get_week_of_year:
 * @datetime: a #GDateTime
 *
 * Returns the ISO 8601 week number for the week containing @datetime.
 * The ISO 8601 week number is the same for every day of the week (from
 * Moday through Sunday).  That can produce some unusual results
 * (described below).
 *
 * The first week of the year is week 1.  This is the week that contains
 * the first Thursday of the year.  Equivalently, this is the first week
 * that has more than 4 of its days falling within the calendar year.
 *
 * The value 0 is never returned by this function.  Days contained
 * within a year but occurring before the first ISO 8601 week of that
 * year are considered as being contained in the last week of the
 * previous year.  Similarly, the final days of a calendar year may be
 * considered as being part of the first ISO 8601 week of the next year
 * if 4 or more days of that week are contained within the new year.
 *
 * Returns: the ISO 8601 week number for @datetime.
 *
 * Since: 2.26
 */
gint
g_date_time_get_week_of_year (GDateTime *datetime)
{
  gint weeknum;

  g_return_val_if_fail (datetime != NULL, 0);

  g_date_time_get_week_number (datetime, &weeknum, NULL, NULL);

  return weeknum;
}

/**
 * g_date_time_get_day_of_week:
 * @datetime: a #GDateTime
 *
 * Retrieves the ISO 8601 day of the week on which @datetime falls (1 is
 * Monday, 2 is Tuesday... 7 is Sunday).
 *
 * Returns: the day of the week
 *
 * Since: 2.26
 */
gint
g_date_time_get_day_of_week (GDateTime *datetime)
{
  g_return_val_if_fail (datetime != NULL, 0);

  return (datetime->days - 1) % 7 + 1;
}

/* Day of year getter {{{1 */
/**
 * g_date_time_get_day_of_year:
 * @datetime: a #GDateTime
 *
 * Retrieves the day of the year represented by @datetime in the Gregorian
 * calendar.
 *
 * Returns: the day of the year
 *
 * Since: 2.26
 */
gint
g_date_time_get_day_of_year (GDateTime *datetime)
{
  gint doy = 0;

  g_return_val_if_fail (datetime != NULL, 0);

  g_date_time_get_week_number (datetime, NULL, NULL, &doy);
  return doy;
}

/* Time component getters {{{1 */

/**
 * g_date_time_get_hour:
 * @datetime: a #GDateTime
 *
 * Retrieves the hour of the day represented by @datetime
 *
 * Returns: the hour of the day
 *
 * Since: 2.26
 */
gint
g_date_time_get_hour (GDateTime *datetime)
{
  g_return_val_if_fail (datetime != NULL, 0);

  return (datetime->usec / USEC_PER_HOUR);
}

/**
 * g_date_time_get_minute:
 * @datetime: a #GDateTime
 *
 * Retrieves the minute of the hour represented by @datetime
 *
 * Returns: the minute of the hour
 *
 * Since: 2.26
 */
gint
g_date_time_get_minute (GDateTime *datetime)
{
  g_return_val_if_fail (datetime != NULL, 0);

  return (datetime->usec % USEC_PER_HOUR) / USEC_PER_MINUTE;
}

/**
 * g_date_time_get_second:
 * @datetime: a #GDateTime
 *
 * Retrieves the second of the minute represented by @datetime
 *
 * Returns: the second represented by @datetime
 *
 * Since: 2.26
 */
gint
g_date_time_get_second (GDateTime *datetime)
{
  g_return_val_if_fail (datetime != NULL, 0);

  return (datetime->usec % USEC_PER_MINUTE) / USEC_PER_SECOND;
}

/**
 * g_date_time_get_microsecond:
 * @datetime: a #GDateTime
 *
 * Retrieves the microsecond of the date represented by @datetime
 *
 * Returns: the microsecond of the second
 *
 * Since: 2.26
 */
gint
g_date_time_get_microsecond (GDateTime *datetime)
{
  g_return_val_if_fail (datetime != NULL, 0);

  return (datetime->usec % USEC_PER_SECOND);
}

/**
 * g_date_time_get_seconds:
 * @datetime: a #GDateTime
 *
 * Retrieves the number of seconds since the start of the last minute,
 * including the fractional part.
 *
 * Returns: the number of seconds
 *
 * Since: 2.26
 **/
gdouble
g_date_time_get_seconds (GDateTime *datetime)
{
  g_return_val_if_fail (datetime != NULL, 0);

  return (datetime->usec % USEC_PER_MINUTE) / 1000000.0;
}

/* Exporters {{{1 */
/**
 * g_date_time_to_unix:
 * @datetime: a #GDateTime
 *
 * Gives the Unix time corresponding to @datetime, rounding down to the
 * nearest second.
 *
 * Unix time is the number of seconds that have elapsed since 1970-01-01
 * 00:00:00 UTC, regardless of the time zone associated with @datetime.
 *
 * Returns: the Unix time corresponding to @datetime
 *
 * Since: 2.26
 **/
gint64
g_date_time_to_unix (GDateTime *datetime)
{
  return INSTANT_TO_UNIX (g_date_time_to_instant (datetime));
}

/**
 * g_date_time_to_timeval:
 * @datetime: a #GDateTime
 * @tv: a #GTimeVal to modify
 *
 * Stores the instant in time that @datetime represents into @tv.
 *
 * The time contained in a #GTimeVal is always stored in the form of
 * seconds elapsed since 1970-01-01 00:00:00 UTC, regardless of the time
 * zone associated with @datetime.
 *
 * On systems where 'long' is 32bit (ie: all 32bit systems and all
 * Windows systems), a #GTimeVal is incapable of storing the entire
 * range of values that #GDateTime is capable of expressing.  On those
 * systems, this function returns %FALSE to indicate that the time is
 * out of range.
 *
 * On systems where 'long' is 64bit, this function never fails.
 *
 * Returns: %TRUE if successful, else %FALSE
 *
 * Since: 2.26
 **/
gboolean
g_date_time_to_timeval (GDateTime *datetime,
                        GTimeVal  *tv)
{
  tv->tv_sec = INSTANT_TO_UNIX (g_date_time_to_instant (datetime));
  tv->tv_usec = datetime->usec % USEC_PER_SECOND;

  return TRUE;
}

/* Timezone queries {{{1 */
/**
 * g_date_time_get_utc_offset:
 * @datetime: a #GDateTime
 *
 * Determines the offset to UTC in effect at the time and in the time
 * zone of @datetime.
 *
 * The offset is the number of microseconds that you add to UTC time to
 * arrive at local time for the time zone (ie: negative numbers for time
 * zones west of GMT, positive numbers for east).
 *
 * If @datetime represents UTC time, then the offset is always zero.
 *
 * Returns: the number of microseconds that should be added to UTC to
 *          get the local time
 *
 * Since: 2.26
 **/
GTimeSpan
g_date_time_get_utc_offset (GDateTime *datetime)
{
  gint offset;

  g_return_val_if_fail (datetime != NULL, 0);

  offset = g_time_zone_get_offset (datetime->tz, datetime->interval);

  return (gint64) offset * USEC_PER_SECOND;
}

/**
 * g_date_time_get_timezone:
 * @datetime: a #GDateTime
 *
 * Get the time zone for this @datetime.
 *
 * Returns: (transfer none): the time zone
 * Since: 2.58
 */
GTimeZone *
g_date_time_get_timezone (GDateTime *datetime)
{
  g_return_val_if_fail (datetime != NULL, NULL);

  g_assert (datetime->tz != NULL);
  return datetime->tz;
}

/**
 * g_date_time_get_timezone_abbreviation:
 * @datetime: a #GDateTime
 *
 * Determines the time zone abbreviation to be used at the time and in
 * the time zone of @datetime.
 *
 * For example, in Toronto this is currently "EST" during the winter
 * months and "EDT" during the summer months when daylight savings
 * time is in effect.
 *
 * Returns: (transfer none): the time zone abbreviation. The returned
 *          string is owned by the #GDateTime and it should not be
 *          modified or freed
 *
 * Since: 2.26
 **/
const gchar *
g_date_time_get_timezone_abbreviation (GDateTime *datetime)
{
  g_return_val_if_fail (datetime != NULL, NULL);

  return g_time_zone_get_abbreviation (datetime->tz, datetime->interval);
}

/**
 * g_date_time_is_daylight_savings:
 * @datetime: a #GDateTime
 *
 * Determines if daylight savings time is in effect at the time and in
 * the time zone of @datetime.
 *
 * Returns: %TRUE if daylight savings time is in effect
 *
 * Since: 2.26
 **/
gboolean
g_date_time_is_daylight_savings (GDateTime *datetime)
{
  g_return_val_if_fail (datetime != NULL, FALSE);

  return g_time_zone_is_dst (datetime->tz, datetime->interval);
}

/* Timezone convert {{{1 */
/**
 * g_date_time_to_timezone:
 * @datetime: a #GDateTime
 * @tz: the new #GTimeZone
 *
 * Create a new #GDateTime corresponding to the same instant in time as
 * @datetime, but in the time zone @tz.
 *
 * This call can fail in the case that the time goes out of bounds.  For
 * example, converting 0001-01-01 00:00:00 UTC to a time zone west of
 * Greenwich will fail (due to the year 0 being out of range).
 *
 * You should release the return value by calling g_date_time_unref()
 * when you are done with it.
 *
 * Returns: a new #GDateTime, or %NULL
 *
 * Since: 2.26
 **/
GDateTime *
g_date_time_to_timezone (GDateTime *datetime,
                         GTimeZone *tz)
{
  return g_date_time_from_instant (tz, g_date_time_to_instant (datetime));
}

/**
 * g_date_time_to_local:
 * @datetime: a #GDateTime
 *
 * Creates a new #GDateTime corresponding to the same instant in time as
 * @datetime, but in the local time zone.
 *
 * This call is equivalent to calling g_date_time_to_timezone() with the
 * time zone returned by g_time_zone_new_local().
 *
 * Returns: the newly created #GDateTime
 *
 * Since: 2.26
 **/
GDateTime *
g_date_time_to_local (GDateTime *datetime)
{
  GDateTime *new;
  GTimeZone *local;

  local = g_time_zone_new_local ();
  new = g_date_time_to_timezone (datetime, local);
  g_time_zone_unref (local);

  return new;
}

/**
 * g_date_time_to_utc:
 * @datetime: a #GDateTime
 *
 * Creates a new #GDateTime corresponding to the same instant in time as
 * @datetime, but in UTC.
 *
 * This call is equivalent to calling g_date_time_to_timezone() with the
 * time zone returned by g_time_zone_new_utc().
 *
 * Returns: the newly created #GDateTime
 *
 * Since: 2.26
 **/
GDateTime *
g_date_time_to_utc (GDateTime *datetime)
{
  GDateTime *new;
  GTimeZone *utc;

  utc = g_time_zone_new_utc ();
  new = g_date_time_to_timezone (datetime, utc);
  g_time_zone_unref (utc);

  return new;
}

/* Format {{{1 */

static gboolean
format_z (GString *outstr,
          gint     offset,
          guint    colons)
{
  gint hours;
  gint minutes;
  gint seconds;

  hours = offset / 3600;
  minutes = ABS (offset) / 60 % 60;
  seconds = ABS (offset) % 60;

  switch (colons)
    {
    case 0:
      g_string_append_printf (outstr, "%+03d%02d",
                              hours,
                              minutes);
      break;

    case 1:
      g_string_append_printf (outstr, "%+03d:%02d",
                              hours,
                              minutes);
      break;

    case 2:
      g_string_append_printf (outstr, "%+03d:%02d:%02d",
                              hours,
                              minutes,
                              seconds);
      break;

    case 3:
      g_string_append_printf (outstr, "%+03d", hours);

      if (minutes != 0 || seconds != 0)
        {
          g_string_append_printf (outstr, ":%02d", minutes);

          if (seconds != 0)
            g_string_append_printf (outstr, ":%02d", seconds);
        }
      break;

    default:
      return FALSE;
    }

  return TRUE;
}

static void
format_number (GString     *str,
               gboolean     use_alt_digits,
               const gchar *pad,
               gint         width,
               guint32      number)
{
  const gchar *ascii_digits[10] = {
    "0", "1", "2", "3", "4", "5", "6", "7", "8", "9"
  };
  const gchar **digits = ascii_digits;
  const gchar *tmp[10];
  gint i = 0;

  g_return_if_fail (width <= 10);

#ifdef HAVE_LANGINFO_OUTDIGIT
  if (use_alt_digits)
    {
      static const gchar *alt_digits[10];
      static gsize initialised;
      /* 2^32 has 10 digits */

      if G_UNLIKELY (g_once_init_enter (&initialised))
        {
#define DO_DIGIT(n) \
        alt_digits[n] = nl_langinfo (_NL_CTYPE_OUTDIGIT## n ##_MB)
          DO_DIGIT(0); DO_DIGIT(1); DO_DIGIT(2); DO_DIGIT(3); DO_DIGIT(4);
          DO_DIGIT(5); DO_DIGIT(6); DO_DIGIT(7); DO_DIGIT(8); DO_DIGIT(9);
#undef DO_DIGIT
          g_once_init_leave (&initialised, TRUE);
        }

      digits = alt_digits;
    }
#endif /* HAVE_LANGINFO_OUTDIGIT */

  do
    {
      tmp[i++] = digits[number % 10];
      number /= 10;
    }
  while (number);

  while (pad && i < width)
    tmp[i++] = *pad == '0' ? digits[0] : pad;

  /* should really be impossible */
  g_assert (i <= 10);

  while (i)
    g_string_append (str, tmp[--i]);
}

static gboolean
format_ampm (GDateTime *datetime,
             GString   *outstr,
             gboolean   locale_is_utf8,
             gboolean   uppercase)
{
  const gchar *ampm;
  gchar       *tmp = NULL, *ampm_dup;
  gsize        len;

  ampm = GET_AMPM (datetime);

  if (!ampm || ampm[0] == '\0')
    ampm = get_fallback_ampm (g_date_time_get_hour (datetime));

  if (!locale_is_utf8 && GET_AMPM_IS_LOCALE)
    {
      /* This assumes that locale encoding can't have embedded NULs */
      ampm = tmp = g_locale_to_utf8 (ampm, -1, NULL, NULL, NULL);
      if (!tmp)
        return FALSE;
    }
  if (uppercase)
    ampm_dup = g_utf8_strup (ampm, -1);
  else
    ampm_dup = g_utf8_strdown (ampm, -1);
  len = strlen (ampm_dup);
  if (!locale_is_utf8 && GET_AMPM_IS_LOCALE)
    {
      g_free (tmp);
      tmp = g_locale_from_utf8 (ampm_dup, -1, NULL, &len, NULL);
      g_free (ampm_dup);
      if (!tmp)
        return FALSE;
      ampm_dup = tmp;
    }
  g_string_append_len (outstr, ampm_dup, len);
  g_free (ampm_dup);

  return TRUE;
}

static gboolean g_date_time_format_locale (GDateTime   *datetime,
					   const gchar *format,
					   GString     *outstr,
					   gboolean     locale_is_utf8);

/* g_date_time_format() subroutine that takes a locale-encoded format
 * string and produces a locale-encoded date/time string.
 */
static gboolean
g_date_time_locale_format_locale (GDateTime   *datetime,
				  const gchar *format,
				  GString     *outstr,
				  gboolean     locale_is_utf8)
{
  gchar *utf8_format;
  gboolean success;

  if (locale_is_utf8)
    return g_date_time_format_locale (datetime, format, outstr,
				      locale_is_utf8);

  utf8_format = g_locale_to_utf8 (format, -1, NULL, NULL, NULL);
  if (!utf8_format)
    return FALSE;

  success = g_date_time_format_locale (datetime, utf8_format, outstr,
				       locale_is_utf8);
  g_free (utf8_format);
  return success;
}

/* g_date_time_format() subroutine that takes a UTF-8 format
 * string and produces a locale-encoded date/time string.
 */
static gboolean
g_date_time_format_locale (GDateTime   *datetime,
			   const gchar *format,
			   GString     *outstr,
			   gboolean     locale_is_utf8)
{
  guint     len;
  guint     colons;
  gchar    *tmp;
  gsize     tmp_len;
  gunichar  c;
  gboolean  alt_digits = FALSE;
  gboolean  pad_set = FALSE;
  const gchar *pad = "";
  const gchar *name;
  const gchar *tz;

  while (*format)
    {
      len = strcspn (format, "%");
      if (len)
	{
	  if (locale_is_utf8)
	    g_string_append_len (outstr, format, len);
	  else
	    {
	      tmp = g_locale_from_utf8 (format, len, NULL, &tmp_len, NULL);
	      if (!tmp)
		return FALSE;
	      g_string_append_len (outstr, tmp, tmp_len);
	      g_free (tmp);
	    }
	}

      format += len;
      if (!*format)
	break;

      g_assert (*format == '%');
      format++;
      if (!*format)
	break;

      colons = 0;
      alt_digits = FALSE;
      pad_set = FALSE;

    next_mod:
      c = g_utf8_get_char (format);
      format = g_utf8_next_char (format);
      switch (c)
	{
	case 'a':
	  name = WEEKDAY_ABBR (datetime);
          if (g_strcmp0 (name, "") == 0)
            return FALSE;
	  if (!locale_is_utf8 && !WEEKDAY_ABBR_IS_LOCALE)
	    {
	      tmp = g_locale_from_utf8 (name, -1, NULL, &tmp_len, NULL);
	      if (!tmp)
		return FALSE;
	      g_string_append_len (outstr, tmp, tmp_len);
	      g_free (tmp);
	    }
	  else
	    {
	      g_string_append (outstr, name);
	    }
	  break;
	case 'A':
	  name = WEEKDAY_FULL (datetime);
          if (g_strcmp0 (name, "") == 0)
            return FALSE;
	  if (!locale_is_utf8 && !WEEKDAY_FULL_IS_LOCALE)
	    {
	      tmp = g_locale_from_utf8 (name, -1, NULL, &tmp_len, NULL);
	      if (!tmp)
		return FALSE;
	      g_string_append_len (outstr, tmp, tmp_len);
	      g_free (tmp);
	    }
	  else
	    {
	      g_string_append (outstr, name);
	    }
	  break;
	case 'b':
	  name = alt_digits ? MONTH_ABBR_STANDALONE (datetime)
			    : MONTH_ABBR_WITH_DAY (datetime);
          if (g_strcmp0 (name, "") == 0)
            return FALSE;
	  if (!locale_is_utf8 &&
	      ((alt_digits && !MONTH_ABBR_STANDALONE_IS_LOCALE) ||
	       (!alt_digits && !MONTH_ABBR_WITH_DAY_IS_LOCALE)))
	    {
	      tmp = g_locale_from_utf8 (name, -1, NULL, &tmp_len, NULL);
	      if (!tmp)
		return FALSE;
	      g_string_append_len (outstr, tmp, tmp_len);
	      g_free (tmp);
	    }
	  else
	    {
	      g_string_append (outstr, name);
	    }
	  break;
	case 'B':
	  name = alt_digits ? MONTH_FULL_STANDALONE (datetime)
			    : MONTH_FULL_WITH_DAY (datetime);
          if (g_strcmp0 (name, "") == 0)
            return FALSE;
	  if (!locale_is_utf8 &&
	      ((alt_digits && !MONTH_FULL_STANDALONE_IS_LOCALE) ||
	       (!alt_digits && !MONTH_FULL_WITH_DAY_IS_LOCALE)))
	    {
	      tmp = g_locale_from_utf8 (name, -1, NULL, &tmp_len, NULL);
	      if (!tmp)
		return FALSE;
	      g_string_append_len (outstr, tmp, tmp_len);
	      g_free (tmp);
	    }
	  else
	    {
	      g_string_append (outstr, name);
	    }
	  break;
	case 'c':
	  {
            if (g_strcmp0 (PREFERRED_DATE_TIME_FMT, "") == 0)
              return FALSE;
	    if (!g_date_time_locale_format_locale (datetime, PREFERRED_DATE_TIME_FMT,
						   outstr, locale_is_utf8))
	      return FALSE;
	  }
	  break;
	case 'C':
	  format_number (outstr, alt_digits, pad_set ? pad : "0", 2,
			 g_date_time_get_year (datetime) / 100);
	  break;
	case 'd':
	  format_number (outstr, alt_digits, pad_set ? pad : "0", 2,
			 g_date_time_get_day_of_month (datetime));
	  break;
	case 'e':
	  format_number (outstr, alt_digits, pad_set ? pad : " ", 2,
			 g_date_time_get_day_of_month (datetime));
	  break;
	case 'F':
	  g_string_append_printf (outstr, "%d-%02d-%02d",
				  g_date_time_get_year (datetime),
				  g_date_time_get_month (datetime),
				  g_date_time_get_day_of_month (datetime));
	  break;
	case 'g':
	  format_number (outstr, alt_digits, pad_set ? pad : "0", 2,
			 g_date_time_get_week_numbering_year (datetime) % 100);
	  break;
	case 'G':
	  format_number (outstr, alt_digits, pad_set ? pad : 0, 0,
			 g_date_time_get_week_numbering_year (datetime));
	  break;
	case 'h':
	  name = alt_digits ? MONTH_ABBR_STANDALONE (datetime)
			    : MONTH_ABBR_WITH_DAY (datetime);
          if (g_strcmp0 (name, "") == 0)
            return FALSE;
	  if (!locale_is_utf8 &&
	      ((alt_digits && !MONTH_ABBR_STANDALONE_IS_LOCALE) ||
	       (!alt_digits && !MONTH_ABBR_WITH_DAY_IS_LOCALE)))
	    {
	      tmp = g_locale_from_utf8 (name, -1, NULL, &tmp_len, NULL);
	      if (!tmp)
		return FALSE;
	      g_string_append_len (outstr, tmp, tmp_len);
	      g_free (tmp);
	    }
	  else
	    {
	      g_string_append (outstr, name);
	    }
	  break;
	case 'H':
	  format_number (outstr, alt_digits, pad_set ? pad : "0", 2,
			 g_date_time_get_hour (datetime));
	  break;
	case 'I':
	  format_number (outstr, alt_digits, pad_set ? pad : "0", 2,
			 (g_date_time_get_hour (datetime) + 11) % 12 + 1);
	  break;
	case 'j':
	  format_number (outstr, alt_digits, pad_set ? pad : "0", 3,
			 g_date_time_get_day_of_year (datetime));
	  break;
	case 'k':
	  format_number (outstr, alt_digits, pad_set ? pad : " ", 2,
			 g_date_time_get_hour (datetime));
	  break;
	case 'l':
	  format_number (outstr, alt_digits, pad_set ? pad : " ", 2,
			 (g_date_time_get_hour (datetime) + 11) % 12 + 1);
	  break;
	case 'n':
	  g_string_append_c (outstr, '\n');
	  break;
	case 'm':
	  format_number (outstr, alt_digits, pad_set ? pad : "0", 2,
			 g_date_time_get_month (datetime));
	  break;
	case 'M':
	  format_number (outstr, alt_digits, pad_set ? pad : "0", 2,
			 g_date_time_get_minute (datetime));
	  break;
	case 'O':
	  alt_digits = TRUE;
	  goto next_mod;
	case 'p':
          if (!format_ampm (datetime, outstr, locale_is_utf8, TRUE))
            return FALSE;
          break;
	case 'P':
          if (!format_ampm (datetime, outstr, locale_is_utf8, FALSE))
            return FALSE;
	  break;
	case 'r':
	  {
            if (g_strcmp0 (PREFERRED_12HR_TIME_FMT, "") == 0)
              return FALSE;
	    if (!g_date_time_locale_format_locale (datetime, PREFERRED_12HR_TIME_FMT,
						   outstr, locale_is_utf8))
	      return FALSE;
	  }
	  break;
	case 'R':
	  g_string_append_printf (outstr, "%02d:%02d",
				  g_date_time_get_hour (datetime),
				  g_date_time_get_minute (datetime));
	  break;
	case 's':
	  g_string_append_printf (outstr, "%" G_GINT64_FORMAT, g_date_time_to_unix (datetime));
	  break;
	case 'S':
	  format_number (outstr, alt_digits, pad_set ? pad : "0", 2,
			 g_date_time_get_second (datetime));
	  break;
	case 't':
	  g_string_append_c (outstr, '\t');
	  break;
	case 'T':
	  g_string_append_printf (outstr, "%02d:%02d:%02d",
				  g_date_time_get_hour (datetime),
				  g_date_time_get_minute (datetime),
				  g_date_time_get_second (datetime));
	  break;
	case 'u':
	  format_number (outstr, alt_digits, 0, 0,
			 g_date_time_get_day_of_week (datetime));
	  break;
	case 'V':
	  format_number (outstr, alt_digits, pad_set ? pad : "0", 2,
			 g_date_time_get_week_of_year (datetime));
	  break;
	case 'w':
	  format_number (outstr, alt_digits, 0, 0,
			 g_date_time_get_day_of_week (datetime) % 7);
	  break;
	case 'x':
	  {
            if (g_strcmp0 (PREFERRED_DATE_FMT, "") == 0)
              return FALSE;
	    if (!g_date_time_locale_format_locale (datetime, PREFERRED_DATE_FMT,
						   outstr, locale_is_utf8))
	      return FALSE;
	  }
	  break;
	case 'X':
	  {
            if (g_strcmp0 (PREFERRED_TIME_FMT, "") == 0)
              return FALSE;
	    if (!g_date_time_locale_format_locale (datetime, PREFERRED_TIME_FMT,
						   outstr, locale_is_utf8))
	      return FALSE;
	  }
	  break;
	case 'y':
	  format_number (outstr, alt_digits, pad_set ? pad : "0", 2,
			 g_date_time_get_year (datetime) % 100);
	  break;
	case 'Y':
	  format_number (outstr, alt_digits, 0, 0,
			 g_date_time_get_year (datetime));
	  break;
	case 'z':
	  {
	    gint64 offset;
	    offset = g_date_time_get_utc_offset (datetime) / USEC_PER_SECOND;
	    if (!format_z (outstr, (int) offset, colons))
	      return FALSE;
	  }
	  break;
	case 'Z':
	  tz = g_date_time_get_timezone_abbreviation (datetime);
	  tmp = NULL;
	  tmp_len = strlen (tz);
	  if (!locale_is_utf8)
	    {
	      tz = tmp = g_locale_from_utf8 (tz, -1, NULL, &tmp_len, NULL);
	      if (!tmp)
		return FALSE;
	    }
	  g_string_append_len (outstr, tz, tmp_len);
	  g_free (tmp);
	  break;
	case '%':
	  g_string_append_c (outstr, '%');
	  break;
	case '-':
	  pad_set = TRUE;
	  pad = "";
	  goto next_mod;
	case '_':
	  pad_set = TRUE;
	  pad = " ";
	  goto next_mod;
	case '0':
	  pad_set = TRUE;
	  pad = "0";
	  goto next_mod;
	case ':':
	  /* Colons are only allowed before 'z' */
	  if (*format && *format != 'z' && *format != ':')
	    return FALSE;
	  colons++;
	  goto next_mod;
	default:
	  return FALSE;
	}
    }

  return TRUE;
}

/**
 * g_date_time_format:
 * @datetime: A #GDateTime
 * @format: a valid UTF-8 string, containing the format for the
 *          #GDateTime
 *
 * Creates a newly allocated string representing the requested @format.
 *
 * The format strings understood by this function are a subset of the
 * strftime() format language as specified by C99.  The \%D, \%U and \%W
 * conversions are not supported, nor is the 'E' modifier.  The GNU
 * extensions \%k, \%l, \%s and \%P are supported, however, as are the
 * '0', '_' and '-' modifiers.
 *
 * In contrast to strftime(), this function always produces a UTF-8
 * string, regardless of the current locale.  Note that the rendering of
 * many formats is locale-dependent and may not match the strftime()
 * output exactly.
 *
 * The following format specifiers are supported:
 *
 * - \%a: the abbreviated weekday name according to the current locale
 * - \%A: the full weekday name according to the current locale
 * - \%b: the abbreviated month name according to the current locale
 * - \%B: the full month name according to the current locale
 * - \%c: the preferred date and time representation for the current locale
 * - \%C: the century number (year/100) as a 2-digit integer (00-99)
 * - \%d: the day of the month as a decimal number (range 01 to 31)
 * - \%e: the day of the month as a decimal number (range  1 to 31)
 * - \%F: equivalent to `%Y-%m-%d` (the ISO 8601 date format)
 * - \%g: the last two digits of the ISO 8601 week-based year as a
 *   decimal number (00-99). This works well with \%V and \%u.
 * - \%G: the ISO 8601 week-based year as a decimal number. This works
 *   well with \%V and \%u.
 * - \%h: equivalent to \%b
 * - \%H: the hour as a decimal number using a 24-hour clock (range 00 to 23)
 * - \%I: the hour as a decimal number using a 12-hour clock (range 01 to 12)
 * - \%j: the day of the year as a decimal number (range 001 to 366)
 * - \%k: the hour (24-hour clock) as a decimal number (range 0 to 23);
 *   single digits are preceded by a blank
 * - \%l: the hour (12-hour clock) as a decimal number (range 1 to 12);
 *   single digits are preceded by a blank
 * - \%m: the month as a decimal number (range 01 to 12)
 * - \%M: the minute as a decimal number (range 00 to 59)
 * - \%p: either "AM" or "PM" according to the given time value, or the
 *   corresponding  strings for the current locale.  Noon is treated as
 *   "PM" and midnight as "AM".
 * - \%P: like \%p but lowercase: "am" or "pm" or a corresponding string for
 *   the current locale
 * - \%r: the time in a.m. or p.m. notation
 * - \%R: the time in 24-hour notation (\%H:\%M)
 * - \%s: the number of seconds since the Epoch, that is, since 1970-01-01
 *   00:00:00 UTC
 * - \%S: the second as a decimal number (range 00 to 60)
 * - \%t: a tab character
 * - \%T: the time in 24-hour notation with seconds (\%H:\%M:\%S)
 * - \%u: the ISO 8601 standard day of the week as a decimal, range 1 to 7,
 *    Monday being 1. This works well with \%G and \%V.
 * - \%V: the ISO 8601 standard week number of the current year as a decimal
 *   number, range 01 to 53, where week 1 is the first week that has at
 *   least 4 days in the new year. See g_date_time_get_week_of_year().
 *   This works well with \%G and \%u.
 * - \%w: the day of the week as a decimal, range 0 to 6, Sunday being 0.
 *   This is not the ISO 8601 standard format -- use \%u instead.
 * - \%x: the preferred date representation for the current locale without
 *   the time
 * - \%X: the preferred time representation for the current locale without
 *   the date
 * - \%y: the year as a decimal number without the century
 * - \%Y: the year as a decimal number including the century
 * - \%z: the time zone as an offset from UTC (+hhmm)
 * - \%:z: the time zone as an offset from UTC (+hh:mm).
 *   This is a gnulib strftime() extension. Since: 2.38
 * - \%::z: the time zone as an offset from UTC (+hh:mm:ss). This is a
 *   gnulib strftime() extension. Since: 2.38
 * - \%:::z: the time zone as an offset from UTC, with : to necessary
 *   precision (e.g., -04, +05:30). This is a gnulib strftime() extension. Since: 2.38
 * - \%Z: the time zone or name or abbreviation
 * - \%\%: a literal \% character
 *
 * Some conversion specifications can be modified by preceding the
 * conversion specifier by one or more modifier characters. The
 * following modifiers are supported for many of the numeric
 * conversions:
 * 
 * - O: Use alternative numeric symbols, if the current locale supports those.
 * - _: Pad a numeric result with spaces. This overrides the default padding
 *   for the specifier.
 * - -: Do not pad a numeric result. This overrides the default padding
 *   for the specifier.
 * - 0: Pad a numeric result with zeros. This overrides the default padding
 *   for the specifier.
 *
 * Additionally, when O is used with B, b, or h, it produces the alternative
 * form of a month name. The alternative form should be used when the month
 * name is used without a day number (e.g., standalone). It is required in
 * some languages (Baltic, Slavic, Greek, and more) due to their grammatical
 * rules. For other languages there is no difference. \%OB is a GNU and BSD
 * strftime() extension expected to be added to the future POSIX specification,
 * \%Ob and \%Oh are GNU strftime() extensions. Since: 2.56
 *
 * Returns: a newly allocated string formatted to the requested format
 *     or %NULL in the case that there was an error (such as a format specifier
 *     not being supported in the current locale). The string
 *     should be freed with g_free().
 *
 * Since: 2.26
 */
gchar *
g_date_time_format (GDateTime   *datetime,
                    const gchar *format)
{
  GString  *outstr;
  gchar *utf8;
  gboolean locale_is_utf8 = g_get_charset (NULL);

  g_return_val_if_fail (datetime != NULL, NULL);
  g_return_val_if_fail (format != NULL, NULL);
  g_return_val_if_fail (g_utf8_validate (format, -1, NULL), NULL);

  outstr = g_string_sized_new (strlen (format) * 2);

  if (!g_date_time_format_locale (datetime, format, outstr, locale_is_utf8))
    {
      g_string_free (outstr, TRUE);
      return NULL;
    }

  if (locale_is_utf8)
    return g_string_free (outstr, FALSE);

  utf8 = g_locale_to_utf8 (outstr->str, outstr->len, NULL, NULL, NULL);
  g_string_free (outstr, TRUE);
  return utf8;
}


/* Epilogue {{{1 */
/* vim:set foldmethod=marker: */<|MERGE_RESOLUTION|>--- conflicted
+++ resolved
@@ -726,9 +726,8 @@
 {
 	g_return_val_if_fail(datetime != NULL, NULL);
 
-	GTimeZone *tz;
-
-<<<<<<< HEAD
+	GTimeZone *tz = NULL;
+
 	tz = g_time_zone_new (g_date_time_get_timezone_abbreviation (datetime));
 
 	return g_date_time_new (tz,
@@ -738,17 +737,6 @@
 													g_date_time_get_hour (datetime),
 													g_date_time_get_minute (datetime),
 													g_date_time_get_seconds (datetime));
-=======
-	tz = g_time_zone_new (g_date_time_get_timezone_abbreviation (ts));
-
-	return g_date_time_new (tz,
-													g_date_time_get_year (ts),
-													g_date_time_get_month (ts),
-													g_date_time_get_day_of_month (ts),
-													g_date_time_get_hour (ts),
-													g_date_time_get_minute (ts),
-													g_date_time_get_seconds (ts));
->>>>>>> cc10024c
 }
 /* Internal state transformers {{{1 */
 /*< internal >
